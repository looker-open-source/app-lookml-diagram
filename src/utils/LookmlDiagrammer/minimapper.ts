--- conflicted
+++ resolved
@@ -32,13 +32,8 @@
   TABLE_ROW_HEIGHT,
   DIAGRAM_FIELD_STROKE_WIDTH,
   MINIMAP_WIDTH
-<<<<<<< HEAD
-} from "../constants"
-import { DiagramMetadata } from "./types"
-=======
 } from '../constants'
 import { DiagramMetadata } from './types'
->>>>>>> 9fd18d7a
 
 /**
  * generates diagrammable minimap metadata for a given, diagrammed explore
@@ -77,11 +72,7 @@
       const degreeTablesLength = currentDimensions.yOrderLookup[d]
         .map((tableName: string) => {
           const undefModel =
-<<<<<<< HEAD
-            typeof currentDimensions.tableData[tableName] === "undefined"
-=======
             typeof currentDimensions.tableData[tableName] === 'undefined'
->>>>>>> 9fd18d7a
           return undefModel
             ? 0
             : currentDimensions.tableData[tableName].length +
