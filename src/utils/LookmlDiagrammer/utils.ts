--- conflicted
+++ resolved
@@ -28,30 +28,18 @@
   ILookmlModelExploreField,
   ILookmlModelExploreJoins,
   ILookmlModelExplore
-<<<<<<< HEAD
-} from "@looker/sdk/lib/4.0/models"
-=======
 } from '@looker/sdk/lib/4.0/models'
->>>>>>> 9fd18d7a
 import {
   TABLE_PADDING,
   SHOW_JOINED_FIELDS,
   SHOW_ALL_FIELDS
-<<<<<<< HEAD
-} from "../constants"
-=======
 } from '../constants'
->>>>>>> 9fd18d7a
 import {
   DiagramField,
   DiagramMetadata,
   JoinPopularity,
   DiagramDegreeOrderLookup
-<<<<<<< HEAD
-} from "./types"
-=======
 } from './types'
->>>>>>> 9fd18d7a
 
 /**
  * takes in an explore fieldset and returns an array of its dims and meas
@@ -76,11 +64,7 @@
  * @param value
  */
 export function onlyStrings(value: any) {
-<<<<<<< HEAD
-  return typeof value === "string"
-=======
   return typeof value === 'string'
->>>>>>> 9fd18d7a
 }
 
 /**
@@ -103,11 +87,7 @@
   // not all views bring in fields... so we must check join refs too
   joins.map((join: ILookmlModelExploreJoins, joinIndex: number) => {
     join.dependent_fields.map((field: string, depFieldIndex: number) => {
-<<<<<<< HEAD
-      const joinFieldArr = field.split(".")
-=======
       const joinFieldArr = field.split('.')
->>>>>>> 9fd18d7a
       const tableRef = views.includes(joinFieldArr[0])
       if (!tableRef) {
         views.push(joinFieldArr[0])
@@ -144,11 +124,7 @@
         field.view === viewName &&
         joinSql
           .map((d: any, i: number) => {
-<<<<<<< HEAD
-            return d && d.includes("${" + field.name + "}")
-=======
             return d && d.includes('${' + field.name + '}')
->>>>>>> 9fd18d7a
           })
           .includes(true)
       )
@@ -222,13 +198,8 @@
     searchTable.findIndex((x: any) => {
       return (
         x.name === searchField ||
-<<<<<<< HEAD
-        (x.name.includes(".") && searchField === x.name) ||
-        (x.name.includes(".") &&
-=======
         (x.name.includes('.') && searchField === x.name) ||
         (x.name.includes('.') &&
->>>>>>> 9fd18d7a
           x.dimension_group &&
           searchField.includes(x.dimension_group))
       )
