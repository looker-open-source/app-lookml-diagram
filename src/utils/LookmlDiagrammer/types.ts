--- conflicted
+++ resolved
@@ -26,17 +26,10 @@
 import {
   ILookmlModelExploreField,
   ILookmlModelExploreJoins
-<<<<<<< HEAD
-} from "@looker/sdk/lib/4.0/models"
-
-export interface DiagramField
-  extends Omit<ILookmlModelExploreField, "category"> {
-=======
 } from '@looker/sdk/lib/4.0/models'
 
 export interface DiagramField
   extends Omit<ILookmlModelExploreField, 'category'> {
->>>>>>> 9fd18d7a
   diagramX: number
   diagramY: number
   fieldTypeIndex: number
