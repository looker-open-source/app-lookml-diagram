/*

 MIT License

 Copyright (c) 2021 Looker Data Sciences, Inc.

 Permission is hereby granted, free of charge, to any person obtaining a copy
 of this software and associated documentation files (the "Software"), to deal
 in the Software without restriction, including without limitation the rights
 to use, copy, modify, merge, publish, distribute, sublicense, and/or sell
 copies of the Software, and to permit persons to whom the Software is
 furnished to do so, subject to the following conditions:

 The above copyright notice and this permission notice shall be included in all
 copies or substantial portions of the Software.

 THE SOFTWARE IS PROVIDED "AS IS", WITHOUT WARRANTY OF ANY KIND, EXPRESS OR
 IMPLIED, INCLUDING BUT NOT LIMITED TO THE WARRANTIES OF MERCHANTABILITY,
 FITNESS FOR A PARTICULAR PURPOSE AND NONINFRINGEMENT. IN NO EVENT SHALL THE
 AUTHORS OR COPYRIGHT HOLDERS BE LIABLE FOR ANY CLAIM, DAMAGES OR OTHER
 LIABILITY, WHETHER IN AN ACTION OF CONTRACT, TORT OR OTHERWISE, ARISING FROM,
 OUT OF OR IN CONNECTION WITH THE SOFTWARE OR THE USE OR OTHER DEALINGS IN THE
 SOFTWARE.

 */

<<<<<<< HEAD
import { useContext } from "react"
import { useQuery, useMutation, useQueryClient } from "react-query"
import { ExtensionContext2 } from "@looker/extension-sdk-react"
=======
import { useContext } from 'react'
import { useQuery, useMutation, useQueryClient } from 'react-query'
import { ExtensionContext2 } from '@looker/extension-sdk-react'
>>>>>>> 9fd18d7a
import {
  ILookmlModel,
  ILookmlModelExplore,
  IGitBranch
<<<<<<< HEAD
} from "@looker/sdk/lib/4.0/models"
import { DiagrammedModel, generateModelDiagrams } from "./LookmlDiagrammer"
=======
} from '@looker/sdk/lib/4.0/models'
import { DiagrammedModel, generateModelDiagrams } from './LookmlDiagrammer'
>>>>>>> 9fd18d7a

export interface DetailedModel {
  model: ILookmlModel
  explores: ILookmlModelExplore[]
  gitBranch: IGitBranch
  gitBranches: IGitBranch[]
  fetchError: string
}

export interface DiagramError {
  kind: string
  message?: string
}

const defaultQueryOptions = {
  staleTime: Infinity,
  cacheTime: Infinity,
  refetchOnWindowFocus: false
}

/**
 * gets the undetailed (explore metadata-less) models from instance
 * @returns allModels - list of models
 */
export function useAllModels(): ILookmlModel[] {
  const { coreSDK } = useContext(ExtensionContext2)
  const { isLoading, error, data } = useQuery(
<<<<<<< HEAD
    "allModels",
=======
    'allModels',
>>>>>>> 9fd18d7a
    () => coreSDK.ok(coreSDK.all_lookml_models()),
    {
      ...defaultQueryOptions
    }
  )
  const allModels = data
  return allModels
}

/**
 * gets the explore metadata for a given explore
 * @param modelName - string model name
 * @param exploreName - string explore name
 * @returns - modelexplore metadata and loading
 */
export function useLookmlModelExplore(modelName: string, exploreName: string) {
  const { coreSDK } = useContext(ExtensionContext2)
  const { isLoading, error, data } = useQuery(
    `${modelName}|${exploreName}`,
    () => coreSDK.ok(coreSDK.lookml_model_explore(modelName, exploreName)),
    {
      retry: false,
      ...defaultQueryOptions
    }
  )
  const explore = data
  return { explore, isLoading }
}

/**
 * gets the explore metadata for all explores in model
 * @param model - the model whose explores to fetch
 * @returns - array of explores and errorType
 */
export function useLookmlModelExplores(model: ILookmlModel) {
  const { coreSDK } = useContext(ExtensionContext2)
  const { isLoading, error, data } = useQuery(
    `${model?.name}Explores`,
    () => {
      return Promise.all(
        model.explores.map(explore => {
          return coreSDK.ok(
            coreSDK.lookml_model_explore(model.name, explore.name)
          )
        })
      )
    },
    {
      enabled: !!model,
      retry: false,
      ...defaultQueryOptions,
      initialData: undefined
    }
  )
  const explores = data
<<<<<<< HEAD
  const modelExploreError = error && "notFound"
=======
  const modelExploreError = error && 'notFound'
>>>>>>> 9fd18d7a
  return { explores, modelExploreError }
}

/**
 * gets the model diagrams from the detailed model
 * @returns diagrammable model metadata
 */
export function useModelDiagrams(
  modelDetail: DetailedModel,
  hiddenToggle: boolean,
  displayFieldType: string
): DiagrammedModel[] {
<<<<<<< HEAD
  const { isLoading, error, data } = useQuery(
    JSON.stringify(modelDetail) + hiddenToggle + displayFieldType,
=======
  const queryCacheKey =
    JSON.stringify(modelDetail) + hiddenToggle + displayFieldType
  const { isLoading, error, data } = useQuery(
    queryCacheKey,
>>>>>>> 9fd18d7a
    () => generateModelDiagrams(modelDetail, hiddenToggle, displayFieldType),
    {
      ...defaultQueryOptions,
      initialData: undefined
    }
  )
  const dimensions = data
  return dimensions
}

/**
 * gets the current active git branch
 * @param projectId - model / project name
 * @returns gitBranch metadata
 */
export function useCurrentGitBranch(projectId: string) {
  const { coreSDK } = useContext(ExtensionContext2)
  const { isLoading, error, data } = useQuery(
    `branch@${projectId}`,
    () => coreSDK.ok(coreSDK.git_branch(projectId)),
    {
      enabled: !!projectId,
      ...defaultQueryOptions
    }
  )
  const gitBranch = data
<<<<<<< HEAD
  const branchError = error && "git"
=======
  const branchError = error && 'git'
>>>>>>> 9fd18d7a
  return { gitBranch, branchError }
}

/**
 * gets the available git branches to switch to
 * @param projectId - model / project name
 * @returns list of available git branches
 */
export function useAvailableGitBranches(projectId: string) {
  const { coreSDK } = useContext(ExtensionContext2)
  const { isLoading, error, data } = useQuery(
    `branches@${projectId}`,
    () => coreSDK.ok(coreSDK.all_git_branches(projectId)),
    {
      enabled: !!projectId,
      ...defaultQueryOptions
    }
  )
  const gitBranches = data
<<<<<<< HEAD
  const branchesError = error && "git"
=======
  const branchesError = error && 'git'
>>>>>>> 9fd18d7a
  return { gitBranches, branchesError }
}

/**
 * provides a mutation obj for updating git branch
 * invalidatesQuery and reloads page on success
 * @param projectId - model / project name
 * @returns current gitBranch object
 */
export function useUpdateGitBranches(projectId: string) {
  const { coreSDK } = useContext(ExtensionContext2)
  const queryClient = useQueryClient()
  const mutation = useMutation(
    (gitName: string) =>
      coreSDK.ok(
        coreSDK.update_git_branch(projectId, {
          name: gitName,
<<<<<<< HEAD
          ref: ""
=======
          ref: ''
>>>>>>> 9fd18d7a
        })
      ),
    {
      onSuccess: () => {
        queryClient.resetQueries()
      }
    }
  )
  return mutation
}<|MERGE_RESOLUTION|>--- conflicted
+++ resolved
@@ -24,26 +24,15 @@
 
  */
 
-<<<<<<< HEAD
-import { useContext } from "react"
-import { useQuery, useMutation, useQueryClient } from "react-query"
-import { ExtensionContext2 } from "@looker/extension-sdk-react"
-=======
 import { useContext } from 'react'
 import { useQuery, useMutation, useQueryClient } from 'react-query'
 import { ExtensionContext2 } from '@looker/extension-sdk-react'
->>>>>>> 9fd18d7a
 import {
   ILookmlModel,
   ILookmlModelExplore,
   IGitBranch
-<<<<<<< HEAD
-} from "@looker/sdk/lib/4.0/models"
-import { DiagrammedModel, generateModelDiagrams } from "./LookmlDiagrammer"
-=======
 } from '@looker/sdk/lib/4.0/models'
 import { DiagrammedModel, generateModelDiagrams } from './LookmlDiagrammer'
->>>>>>> 9fd18d7a
 
 export interface DetailedModel {
   model: ILookmlModel
@@ -71,11 +60,7 @@
 export function useAllModels(): ILookmlModel[] {
   const { coreSDK } = useContext(ExtensionContext2)
   const { isLoading, error, data } = useQuery(
-<<<<<<< HEAD
-    "allModels",
-=======
     'allModels',
->>>>>>> 9fd18d7a
     () => coreSDK.ok(coreSDK.all_lookml_models()),
     {
       ...defaultQueryOptions
@@ -131,11 +116,7 @@
     }
   )
   const explores = data
-<<<<<<< HEAD
-  const modelExploreError = error && "notFound"
-=======
   const modelExploreError = error && 'notFound'
->>>>>>> 9fd18d7a
   return { explores, modelExploreError }
 }
 
@@ -148,15 +129,10 @@
   hiddenToggle: boolean,
   displayFieldType: string
 ): DiagrammedModel[] {
-<<<<<<< HEAD
-  const { isLoading, error, data } = useQuery(
-    JSON.stringify(modelDetail) + hiddenToggle + displayFieldType,
-=======
   const queryCacheKey =
     JSON.stringify(modelDetail) + hiddenToggle + displayFieldType
   const { isLoading, error, data } = useQuery(
     queryCacheKey,
->>>>>>> 9fd18d7a
     () => generateModelDiagrams(modelDetail, hiddenToggle, displayFieldType),
     {
       ...defaultQueryOptions,
@@ -183,11 +159,7 @@
     }
   )
   const gitBranch = data
-<<<<<<< HEAD
-  const branchError = error && "git"
-=======
   const branchError = error && 'git'
->>>>>>> 9fd18d7a
   return { gitBranch, branchError }
 }
 
@@ -207,11 +179,7 @@
     }
   )
   const gitBranches = data
-<<<<<<< HEAD
-  const branchesError = error && "git"
-=======
   const branchesError = error && 'git'
->>>>>>> 9fd18d7a
   return { gitBranches, branchesError }
 }
 
@@ -229,11 +197,7 @@
       coreSDK.ok(
         coreSDK.update_git_branch(projectId, {
           name: gitName,
-<<<<<<< HEAD
-          ref: ""
-=======
           ref: ''
->>>>>>> 9fd18d7a
         })
       ),
     {
