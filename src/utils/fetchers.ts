/*

 MIT License

 Copyright (c) 2021 Looker Data Sciences, Inc.

 Permission is hereby granted, free of charge, to any person obtaining a copy
 of this software and associated documentation files (the "Software"), to deal
 in the Software without restriction, including without limitation the rights
 to use, copy, modify, merge, publish, distribute, sublicense, and/or sell
 copies of the Software, and to permit persons to whom the Software is
 furnished to do so, subject to the following conditions:

 The above copyright notice and this permission notice shall be included in all
 copies or substantial portions of the Software.

 THE SOFTWARE IS PROVIDED "AS IS", WITHOUT WARRANTY OF ANY KIND, EXPRESS OR
 IMPLIED, INCLUDING BUT NOT LIMITED TO THE WARRANTIES OF MERCHANTABILITY,
 FITNESS FOR A PARTICULAR PURPOSE AND NONINFRINGEMENT. IN NO EVENT SHALL THE
 AUTHORS OR COPYRIGHT HOLDERS BE LIABLE FOR ANY CLAIM, DAMAGES OR OTHER
 LIABILITY, WHETHER IN AN ACTION OF CONTRACT, TORT OR OTHERWISE, ARISING FROM,
 OUT OF OR IN CONNECTION WITH THE SOFTWARE OR THE USE OR OTHER DEALINGS IN THE
 SOFTWARE.

 */

import { useContext } from 'react'
import { useQuery, useMutation, useQueryClient } from 'react-query'
import { ExtensionContext2 } from '@looker/extension-sdk-react'
import {
  ILookmlModel,
  ILookmlModelExplore,
  IGitBranch
} from '@looker/sdk/lib/4.0/models'
import { DiagrammedModel, generateModelDiagrams } from './LookmlDiagrammer'

export interface DetailedModel {
  model: ILookmlModel
  explores: ILookmlModelExplore[]
  gitBranch: IGitBranch
  gitBranches: IGitBranch[]
  fetchError: string
}

export interface DiagramError {
  kind: string
  message?: string
}

const defaultQueryOptions = {
  staleTime: Infinity,
  cacheTime: Infinity,
  refetchOnWindowFocus: false
}

/**
 * gets the undetailed (explore metadata-less) models from instance
 * @returns allModels - list of models
 */
export function useAllModels(): ILookmlModel[] {
  const { coreSDK } = useContext(ExtensionContext2)
  const { isLoading, error, data } = useQuery(
    'allModels',
    () => coreSDK.ok(coreSDK.all_lookml_models()),
    {
      ...defaultQueryOptions
    }
  )
  const allModels = data
  return allModels
}

/**
 * gets the explore metadata for a given explore
 * @param modelName - string model name
 * @param exploreName - string explore name
 * @returns - modelexplore metadata and loading
 */
export function useLookmlModelExplore(modelName: string, exploreName: string) {
  const { coreSDK } = useContext(ExtensionContext2)
  const { isLoading, error, data } = useQuery(
    `${modelName}|${exploreName}`,
    () => coreSDK.ok(coreSDK.lookml_model_explore(modelName, exploreName)),
    {
      retry: false,
      ...defaultQueryOptions
    }
  )
  const explore = data
  return { explore, isLoading }
}

/**
 * gets the explore metadata for all explores in model
 * @param model - the model whose explores to fetch
 * @returns - array of explores and errorType
 */
export function useLookmlModelExplores(model: ILookmlModel) {
  const { coreSDK } = useContext(ExtensionContext2)
  const { isLoading, error, data } = useQuery(
    `${model?.name}Explores`,
    () => {
      return Promise.all(
        model.explores.map(explore => {
          return coreSDK.ok(
            coreSDK.lookml_model_explore(model.name, explore.name)
          )
        })
      )
    },
    {
      enabled: !!model,
      retry: false,
      ...defaultQueryOptions,
      initialData: undefined
    }
  )
  const explores = data
  const modelExploreError = error && 'notFound'
  return { explores, modelExploreError }
}

/**
 * gets the model diagrams from the detailed model
 * @returns diagrammable model metadata
 */
<<<<<<< HEAD
export function useModelDiagrams(
  modelDetail: DetailedModel,
  hiddenToggle: boolean,
  displayFieldType: string
): DiagrammedModel[] {
  const queryCacheKey =
    JSON.stringify(modelDetail) + hiddenToggle + displayFieldType
  const { isLoading, error, data } = useQuery(
    queryCacheKey,
=======
 export function useModelDiagrams(modelDetail: DetailedModel, hiddenToggle: boolean, displayFieldType: string): DiagrammedModel[] {
  const queryCacheKey = JSON.stringify(modelDetail) + hiddenToggle + displayFieldType
  const { isLoading, error, data } = useQuery(queryCacheKey,
>>>>>>> 81d0e730
    () => generateModelDiagrams(modelDetail, hiddenToggle, displayFieldType),
    {
      ...defaultQueryOptions,
      initialData: undefined
    }
  )
  const dimensions = data
  return dimensions
}

/**
 * gets the current active git branch
 * @param projectId - model / project name
 * @returns gitBranch metadata
 */
export function useCurrentGitBranch(projectId: string) {
  const { coreSDK } = useContext(ExtensionContext2)
  const { isLoading, error, data } = useQuery(
    `branch@${projectId}`,
    () => coreSDK.ok(coreSDK.git_branch(projectId)),
    {
      enabled: !!projectId,
      ...defaultQueryOptions
    }
  )
  const gitBranch = data
  const branchError = error && 'git'
  return { gitBranch, branchError }
}

/**
 * gets the available git branches to switch to
 * @param projectId - model / project name
 * @returns list of available git branches
 */
export function useAvailableGitBranches(projectId: string) {
  const { coreSDK } = useContext(ExtensionContext2)
  const { isLoading, error, data } = useQuery(
    `branches@${projectId}`,
    () => coreSDK.ok(coreSDK.all_git_branches(projectId)),
    {
      enabled: !!projectId,
      ...defaultQueryOptions
    }
  )
  const gitBranches = data
  const branchesError = error && 'git'
  return { gitBranches, branchesError }
}

/**
 * provides a mutation obj for updating git branch
 * invalidatesQuery and reloads page on success
 * @param projectId - model / project name
 * @returns current gitBranch object
 */
export function useUpdateGitBranches(projectId: string) {
  const { coreSDK } = useContext(ExtensionContext2)
  const queryClient = useQueryClient()
  const mutation = useMutation(
    (gitName: string) =>
      coreSDK.ok(
        coreSDK.update_git_branch(projectId, {
          name: gitName,
          ref: ''
        })
      ),
    {
      onSuccess: () => {
        queryClient.resetQueries()
      }
    }
  )
  return mutation
}<|MERGE_RESOLUTION|>--- conflicted
+++ resolved
@@ -124,21 +124,9 @@
  * gets the model diagrams from the detailed model
  * @returns diagrammable model metadata
  */
-<<<<<<< HEAD
-export function useModelDiagrams(
-  modelDetail: DetailedModel,
-  hiddenToggle: boolean,
-  displayFieldType: string
-): DiagrammedModel[] {
-  const queryCacheKey =
-    JSON.stringify(modelDetail) + hiddenToggle + displayFieldType
-  const { isLoading, error, data } = useQuery(
-    queryCacheKey,
-=======
  export function useModelDiagrams(modelDetail: DetailedModel, hiddenToggle: boolean, displayFieldType: string): DiagrammedModel[] {
   const queryCacheKey = JSON.stringify(modelDetail) + hiddenToggle + displayFieldType
   const { isLoading, error, data } = useQuery(queryCacheKey,
->>>>>>> 81d0e730
     () => generateModelDiagrams(modelDetail, hiddenToggle, displayFieldType),
     {
       ...defaultQueryOptions,
