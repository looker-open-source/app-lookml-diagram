/*

 MIT License

 Copyright (c) 2021 Looker Data Sciences, Inc.

 Permission is hereby granted, free of charge, to any person obtaining a copy
 of this software and associated documentation files (the "Software"), to deal
 in the Software without restriction, including without limitation the rights
 to use, copy, modify, merge, publish, distribute, sublicense, and/or sell
 copies of the Software, and to permit persons to whom the Software is
 furnished to do so, subject to the following conditions:

 The above copyright notice and this permission notice shall be included in all
 copies or substantial portions of the Software.

 THE SOFTWARE IS PROVIDED "AS IS", WITHOUT WARRANTY OF ANY KIND, EXPRESS OR
 IMPLIED, INCLUDING BUT NOT LIMITED TO THE WARRANTIES OF MERCHANTABILITY,
 FITNESS FOR A PARTICULAR PURPOSE AND NONINFRINGEMENT. IN NO EVENT SHALL THE
 AUTHORS OR COPYRIGHT HOLDERS BE LIABLE FOR ANY CLAIM, DAMAGES OR OTHER
 LIABILITY, WHETHER IN AN ACTION OF CONTRACT, TORT OR OTHERWISE, ARISING FROM,
 OUT OF OR IN CONNECTION WITH THE SOFTWARE OR THE USE OR OTHER DEALINGS IN THE
 SOFTWARE.

 */

import React, { useRef, useEffect, useState } from 'react'
import { Button, Text } from '@looker/components'
import { CodeEditor } from '../CodeEditor/CodeEditor'
import { QueryOrder } from '../QueryExplorer'
import styled from 'styled-components'
const Plot = require('@observablehq/plot')

// example data
 const dailyAverage = [{"Ecmap State":"Vermont","General Polls Start Date":"2020-06-08","General Polls Biden Average":73.925,"General Polls Trump Average":20.68}]

interface VisualizationEditorProps {
    queryFields: QueryOrder
    queryData: any
    loadingQueryData: boolean
}

 export const VisualizationEditor: React.FC<VisualizationEditorProps> = ({
     queryFields,
     queryData,
     loadingQueryData
 }) => {
  const [reload, setReload] = useState(false)
  const toggleReload = () => setReload(!reload)

  
<<<<<<< HEAD
  const [styleString, setStyleString] = useState(prettyPrintStringify({
    color: 'white'
  })

  const multiPlotMarksString = `Plot.dot(dailyAverage, {x: "Ecmap State", y: "General Polls Biden Average", fill: '#00B8F5', curve: 'step'}),
  Plot.dot(dailyAverage, {x: "Ecmap State", y: "General Polls Trump Average", fill: '#FF6B6B', curve: 'step'}),
  Plot.ruleY([0])`
  
  const [marksString, setMarksString] = useState(multiPlotMarksString)
=======
  const [styleString, setStyleString] = useState(JSON.stringify({
    color: 'white'
  }))

  

  const initialMarksString = `Plot.dot(dailyAverage, {x: "Ecmap State", y: "General Polls Biden Average", fill: '#00B8F5', curve: 'step' })`
  
  const [marksString, setMarksString] = useState(initialMarksString)
>>>>>>> e6664c06

  // container for evaluated marksStrings, used in plotOptions
  let evaluatedMarks: string[] = []

<<<<<<< HEAD
  const [yString, setYString] = useState(prettyPrintStringify({
=======
  const [yString, setYString] = useState(JSON.stringify({
>>>>>>> e6664c06
    grid: true
  }))

  // experiment in reducing tick labels on x axis
  // for now, we just won't display labels along the x axis
  const ticks: any[] = []
    // dailyAverage
    //   .map((da: any) => da["General Polls Start Date"])
    //   .filter((da, i) => i % 99 === 0)
<<<<<<< HEAD
  const [xString, setXString] = useState(prettyPrintStringify({
    ticks
  }))

  const [marginString, setMarginString] = useState(prettyPrintStringify({
=======
  const [xString, setXString] = useState(JSON.stringify({
    ticks
  }))

  const [marginString, setMarginString] = useState(JSON.stringify({
>>>>>>> e6664c06
    marginTop: 50,
    marginBottom: 50,
    marginLeft:100,
  }))
  

  const ref = useRef<HTMLDivElement>(null)
  useEffect(() => {
    // marks are re-evaluated whenever we reload
<<<<<<< HEAD
    try {
      evaluatedMarks = eval(`[ ${marksString} ]`)
    } catch (err) {
      console.error(err)
    }

    /** Plot Options */
    const options = {
      style: safeParse(styleString),
      marks: evaluatedMarks,
      y: safeParse(yString),
      x: safeParse(xString),
      ...safeParse(marginString),
=======
   // TODO: this is the place to handle for exploding variables
    evaluatedMarks = [] //[evaluatePlots(marksString)]

    /** Plot Options */
    const options = {
      style: JSON.parse(styleString),
      marks: [ eval(marksString) ],
      y: JSON.parse(yString),
      x: JSON.parse(xString),
      ...JSON.parse(marginString),
>>>>>>> e6664c06
    }

    /** Append plot svg to the DOM and keep updated when changed */
    const plot = Plot.plot(options)
    if (ref.current) {
      if (ref.current.children[0]) {
        ref.current.children[0].remove();
      }
      ref.current.appendChild(plot);
    }
  }, [ref, reload])
  

<<<<<<< HEAD
  return (
  <>
    {/* Visualization */}
    <div ref={ref} />

    {/* Code editor */}
    <StyledText >styles</StyledText>
    <CodeEditor code={styleString} onChange={setStyleString} transparent={true} />
    <StyledText>marks</StyledText>
    <CodeEditor code={marksString} onChange={setMarksString} transparent={true} />
    <StyledText>x</StyledText>
    <CodeEditor code={xString} onChange={setXString} transparent={true} />
    <StyledText>y</StyledText>
    <CodeEditor code={yString} onChange={setYString} transparent={true} />
    <StyledText>margin</StyledText>
    <CodeEditor code={marginString} onChange={setMarginString} transparent={true} />

    {/* Reload button */}
    <Button onClick={toggleReload}>Visualize</Button>
=======
  return (<>
  {/* Visualization */}
  <div ref={ref} />

  {/* Code editor */}

  <Text>styles</Text>
  <CodeEditor code={styleString} onChange={setStyleString} transparent={true} />
  <Text>marks</Text>
  <CodeEditor code={marksString} onChange={setMarksString} transparent={true} />
  <Text>x</Text>
  <CodeEditor code={xString} onChange={setXString} transparent={true} />
  <Text>y</Text>
  <CodeEditor code={yString} onChange={setYString} transparent={true} />
  <Text>margin</Text>
  <CodeEditor code={marginString} onChange={setMarginString} transparent={true} />

  {/* Reload button */}
  <Button onClick={toggleReload}>Visualize</Button>
>>>>>>> e6664c06
  </>
  )
}

const StyledText = styled(Text)`
  color: ${props => props.theme.colors.text};
`

const prettyPrintStringify = (o: any) => JSON.stringify(o, null, 2)

const safeParse = (s: string): Object => {
  try {
    return JSON.parse(s)
  } catch (err) {
    console.log(err)
  }
}<|MERGE_RESOLUTION|>--- conflicted
+++ resolved
@@ -49,7 +49,6 @@
   const toggleReload = () => setReload(!reload)
 
   
-<<<<<<< HEAD
   const [styleString, setStyleString] = useState(prettyPrintStringify({
     color: 'white'
   })
@@ -59,26 +58,11 @@
   Plot.ruleY([0])`
   
   const [marksString, setMarksString] = useState(multiPlotMarksString)
-=======
-  const [styleString, setStyleString] = useState(JSON.stringify({
-    color: 'white'
-  }))
-
-  
-
-  const initialMarksString = `Plot.dot(dailyAverage, {x: "Ecmap State", y: "General Polls Biden Average", fill: '#00B8F5', curve: 'step' })`
-  
-  const [marksString, setMarksString] = useState(initialMarksString)
->>>>>>> e6664c06
 
   // container for evaluated marksStrings, used in plotOptions
   let evaluatedMarks: string[] = []
 
-<<<<<<< HEAD
   const [yString, setYString] = useState(prettyPrintStringify({
-=======
-  const [yString, setYString] = useState(JSON.stringify({
->>>>>>> e6664c06
     grid: true
   }))
 
@@ -88,19 +72,11 @@
     // dailyAverage
     //   .map((da: any) => da["General Polls Start Date"])
     //   .filter((da, i) => i % 99 === 0)
-<<<<<<< HEAD
   const [xString, setXString] = useState(prettyPrintStringify({
     ticks
   }))
 
   const [marginString, setMarginString] = useState(prettyPrintStringify({
-=======
-  const [xString, setXString] = useState(JSON.stringify({
-    ticks
-  }))
-
-  const [marginString, setMarginString] = useState(JSON.stringify({
->>>>>>> e6664c06
     marginTop: 50,
     marginBottom: 50,
     marginLeft:100,
@@ -110,7 +86,6 @@
   const ref = useRef<HTMLDivElement>(null)
   useEffect(() => {
     // marks are re-evaluated whenever we reload
-<<<<<<< HEAD
     try {
       evaluatedMarks = eval(`[ ${marksString} ]`)
     } catch (err) {
@@ -124,18 +99,6 @@
       y: safeParse(yString),
       x: safeParse(xString),
       ...safeParse(marginString),
-=======
-   // TODO: this is the place to handle for exploding variables
-    evaluatedMarks = [] //[evaluatePlots(marksString)]
-
-    /** Plot Options */
-    const options = {
-      style: JSON.parse(styleString),
-      marks: [ eval(marksString) ],
-      y: JSON.parse(yString),
-      x: JSON.parse(xString),
-      ...JSON.parse(marginString),
->>>>>>> e6664c06
     }
 
     /** Append plot svg to the DOM and keep updated when changed */
@@ -148,8 +111,6 @@
     }
   }, [ref, reload])
   
-
-<<<<<<< HEAD
   return (
   <>
     {/* Visualization */}
@@ -169,27 +130,6 @@
 
     {/* Reload button */}
     <Button onClick={toggleReload}>Visualize</Button>
-=======
-  return (<>
-  {/* Visualization */}
-  <div ref={ref} />
-
-  {/* Code editor */}
-
-  <Text>styles</Text>
-  <CodeEditor code={styleString} onChange={setStyleString} transparent={true} />
-  <Text>marks</Text>
-  <CodeEditor code={marksString} onChange={setMarksString} transparent={true} />
-  <Text>x</Text>
-  <CodeEditor code={xString} onChange={setXString} transparent={true} />
-  <Text>y</Text>
-  <CodeEditor code={yString} onChange={setYString} transparent={true} />
-  <Text>margin</Text>
-  <CodeEditor code={marginString} onChange={setMarginString} transparent={true} />
-
-  {/* Reload button */}
-  <Button onClick={toggleReload}>Visualize</Button>
->>>>>>> e6664c06
   </>
   )
 }
