--- conflicted
+++ resolved
@@ -36,12 +36,8 @@
   ExtendComponentsThemeProvider,
   theme,
   IconButton,
-<<<<<<< HEAD
   Text,
   ProgressCircular
-=======
-  Text
->>>>>>> ed6a5a2c
 } from '@looker/components'
 import { Delete } from '@styled-icons/material'
 import styled from 'styled-components'
@@ -79,14 +75,10 @@
   queryFields: QueryOrder
   diagramMetadata: DiagrammedModel
   setQueryFields: (fields: QueryOrder) => void
-<<<<<<< HEAD
   queryData: any
   loadingQueryData: boolean
 }> = ({ queryFields, setQueryFields, diagramMetadata, queryData, loadingQueryData }) => {
   console.log(queryData)
-=======
-}> = ({ queryFields, setQueryFields, diagramMetadata }) => {
->>>>>>> ed6a5a2c
   return (
     <ExtendComponentsThemeProvider
       themeCustomizations={{
@@ -107,7 +99,6 @@
           <TabPanels width='100%' overflowY='auto' height='87vh'>
             <TabPanel><StyledText>TODO: Visualization Area and Editor</StyledText></TabPanel>
             <TabPanel>
-<<<<<<< HEAD
               <QueryDataResults
                 queryFields={queryFields}
                 queryData={queryData}
@@ -115,10 +106,6 @@
                 loadingQueryData={loadingQueryData}
               />
             </TabPanel>
-=======
-              <IconButton icon={<Delete />} label="Trash It" onClick={() => setQueryFields({})} />
-              <StyledText>{Object.keys(queryFields).toString()}</StyledText></TabPanel>
->>>>>>> ed6a5a2c
             <TabPanel><StyledText>TODO: CodeDisplay</StyledText></TabPanel>
           </TabPanels>
         </Tabs>
