/*

 MIT License

 Copyright (c) 2021 Looker Data Sciences, Inc.

 Permission is hereby granted, free of charge, to any person obtaining a copy
 of this software and associated documentation files (the "Software"), to deal
 in the Software without restriction, including without limitation the rights
 to use, copy, modify, merge, publish, distribute, sublicense, and/or sell
 copies of the Software, and to permit persons to whom the Software is
 furnished to do so, subject to the following conditions:

 The above copyright notice and this permission notice shall be included in all
 copies or substantial portions of the Software.

 THE SOFTWARE IS PROVIDED "AS IS", WITHOUT WARRANTY OF ANY KIND, EXPRESS OR
 IMPLIED, INCLUDING BUT NOT LIMITED TO THE WARRANTIES OF MERCHANTABILITY,
 FITNESS FOR A PARTICULAR PURPOSE AND NONINFRINGEMENT. IN NO EVENT SHALL THE
 AUTHORS OR COPYRIGHT HOLDERS BE LIABLE FOR ANY CLAIM, DAMAGES OR OTHER
 LIABILITY, WHETHER IN AN ACTION OF CONTRACT, TORT OR OTHERWISE, ARISING FROM,
 OUT OF OR IN CONNECTION WITH THE SOFTWARE OR THE USE OR OTHER DEALINGS IN THE
 SOFTWARE.

 */
import React from "react"
import {
  Footer,
  Badge,
  Aside,
  Code,
  Flex,
  FlexItem,
  Heading,
  Text,
  theme
} from '@looker/components'
import styled from 'styled-components'

<<<<<<< HEAD
import { METADATA_PANEL_PIXEL } from "../../../utils/constants"
=======
import { METADATA_PANEL_PIXEL } from '../../../utils/constants'
>>>>>>> 9fd18d7a

/**
 * Layout component for metadata panel Footer
 */
export const MetadataFooter = styled(Footer)`
  width: ${METADATA_PANEL_PIXEL}px;
  right: -1px;
  position: absolute;
  bottom: 0px;
  border-top-color: transparent;
  box-shadow: 0px 1px 15px ${props => props.theme.colors.ui2};
  background-color: ${props => props.theme.colors.background};
  border-top: 1px solid ${props => props.theme.colors.background};
`
MetadataFooter.defaultProps = {
  py: "small"
}

/**
 * Layout component for metadata panel Panel
 */
export const MetadataInfoPanel = styled(Aside)`
  border-left: solid 1px ${props => props.theme.colors.ui2};
  overflow-y: auto;
  background-color: ${props => props.theme.colors.background};
  box-shadow: -10px 0px 20px 0px ${props => props.theme.colors.ui2};
  z-index: 0;
`
MetadataInfoPanel.defaultProps = {
  width: `${METADATA_PANEL_PIXEL}px`,
<<<<<<< HEAD
  px: "medium",
  py: "large"
=======
  px: 'medium',
  py: 'large'
>>>>>>> 9fd18d7a
}

/**
 * Layout component for Key/Values in metadata panel table
 */
export const MetadataRow = styled(Flex)`
  border-bottom: solid 1px ${theme.colors.ui2};
`
MetadataRow.defaultProps = {
  py: "small",
  width: "100%"
}

/**
 * Applies monospace font to value text
 */
export const CodeText = styled(Text)`
  font-family: monospace;
  font-weight: 400;
`
/**
 * Generic metadata panel value text
 */
export const ValueText = styled(Text)`
  font-weight: 400;
`
/**
 * Layout component for metadata panel table Keys
 */
export const KeyColumn: React.FC = ({ children }) => {
  return <FlexItem flexBasis="35%">{children}</FlexItem>
}

/**
 * Layout component for metadata panel table Values
 */
export const ValueColumn: React.FC = ({ children }) => {
  return <FlexItem flexBasis="65%">{children}</FlexItem>
}

/**
 * Generic metadata panel key text
 */
export const KeyText: React.FC = ({ children }) => {
  return (
    <Text fontSize="small" fontWeight="medium">
      {children}
    </Text>
  )
}

/**
 * Lightened metadata panel key text for subpoints
 */
export const SubKeyText: React.FC = ({ children }) => {
  return (
    <Text fontSize="small" fontWeight="semiBold" color="secondary">
      {children}
    </Text>
  )
}

/**
 * Generic pill text
 */
export const PillText: React.FC = ({ children }) => {
  return (
    <Code color="text3" fontSize="xsmall" lineHeight="medium">
      {children}
    </Code>
  )
}

/**
 * Generic header for metadata panel
 */
export const MetadataHeading: React.FC = ({ children }) => {
  return <Heading fontSize="xlarge">{children}</Heading>
}

/**
 * Layout component for metadata panel pills
 */
export const PillWrapper: React.FC = ({ children }) => {
  return (
    <Badge intent="neutral" size="small">
      {children}
    </Badge>
  )
}<|MERGE_RESOLUTION|>--- conflicted
+++ resolved
@@ -23,7 +23,7 @@
  SOFTWARE.
 
  */
-import React from "react"
+import React from 'react'
 import {
   Footer,
   Badge,
@@ -37,11 +37,7 @@
 } from '@looker/components'
 import styled from 'styled-components'
 
-<<<<<<< HEAD
-import { METADATA_PANEL_PIXEL } from "../../../utils/constants"
-=======
 import { METADATA_PANEL_PIXEL } from '../../../utils/constants'
->>>>>>> 9fd18d7a
 
 /**
  * Layout component for metadata panel Footer
@@ -57,7 +53,7 @@
   border-top: 1px solid ${props => props.theme.colors.background};
 `
 MetadataFooter.defaultProps = {
-  py: "small"
+  py: 'small'
 }
 
 /**
@@ -72,13 +68,8 @@
 `
 MetadataInfoPanel.defaultProps = {
   width: `${METADATA_PANEL_PIXEL}px`,
-<<<<<<< HEAD
-  px: "medium",
-  py: "large"
-=======
   px: 'medium',
   py: 'large'
->>>>>>> 9fd18d7a
 }
 
 /**
@@ -88,8 +79,8 @@
   border-bottom: solid 1px ${theme.colors.ui2};
 `
 MetadataRow.defaultProps = {
-  py: "small",
-  width: "100%"
+  py: 'small',
+  width: '100%'
 }
 
 /**
