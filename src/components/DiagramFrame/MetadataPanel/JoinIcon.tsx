--- conflicted
+++ resolved
@@ -24,7 +24,7 @@
 
  */
 
-import React from "react"
+import React from 'react'
 
 const JoinIcon: React.FC<{
   type: string
@@ -32,11 +32,7 @@
   const full_outer = (
     <svg
       xmlns="http://www.w3.org/2000/svg"
-<<<<<<< HEAD
-      style={{ height: "20px", width: "30px" }}
-=======
       style={{ height: '20px', width: '30px' }}
->>>>>>> 9fd18d7a
       width="48"
       height="32"
       viewBox="0 0 48 32"
@@ -166,11 +162,7 @@
   const left_outer = (
     <svg
       xmlns="http://www.w3.org/2000/svg"
-<<<<<<< HEAD
-      style={{ height: "20px", width: "30px" }}
-=======
       style={{ height: '20px', width: '30px' }}
->>>>>>> 9fd18d7a
       width="48"
       height="32"
       viewBox="0 0 48 32"
@@ -243,11 +235,7 @@
       height="32"
       viewBox="0 0 48 32"
       fill="none"
-<<<<<<< HEAD
-      style={{ height: "20px", width: "30px" }}
-=======
       style={{ height: '20px', width: '30px' }}
->>>>>>> 9fd18d7a
       xmlns="http://www.w3.org/2000/svg"
     >
       <path
@@ -333,11 +321,7 @@
     <svg
       xmlns="http://www.w3.org/2000/svg"
       width="80"
-<<<<<<< HEAD
-      style={{ height: "20px", width: "40px" }}
-=======
       style={{ height: '20px', width: '40px' }}
->>>>>>> 9fd18d7a
       height="32"
       viewBox="0 0 80 32"
       fill="none"
@@ -471,11 +455,7 @@
       </g>
     </svg>
   )
-<<<<<<< HEAD
-  return <div>{eval(type.replace("-", "_"))}</div>
-=======
   return <div>{eval(type.replace('-', '_'))}</div>
->>>>>>> 9fd18d7a
 }
 
 export default JoinIcon