--- conflicted
+++ resolved
@@ -23,31 +23,19 @@
  SOFTWARE.
 
  */
-<<<<<<< HEAD
-import React from "react"
-=======
 import React from 'react'
->>>>>>> 9fd18d7a
 import {
   Flex,
   Space,
   FlexItem,
   ProgressCircular,
   theme
-<<<<<<< HEAD
-} from "@looker/components"
-=======
 } from '@looker/components'
->>>>>>> 9fd18d7a
 import {
   ILookmlModel,
   ILookmlModelExplore,
   ILookmlModelExploreField
-<<<<<<< HEAD
-} from "@looker/sdk/lib/4.0/models"
-=======
 } from '@looker/sdk/lib/4.0/models'
->>>>>>> 9fd18d7a
 
 import { canGetDistribution, canGetTopValues } from '../../../utils/queries'
 import { LookmlObjectMetadata } from '../../interfaces'
@@ -93,28 +81,16 @@
           </ValueColumn>
         </MetadataRow>
       )}
-<<<<<<< HEAD
-      {metadata.lookmlObject === "view" && (
-=======
       {metadata.lookmlObject === 'view' && (
->>>>>>> 9fd18d7a
         <Flex flexDirection="column" pt="xxsmall">
           <FlexItem>
             <KeyText>SQL Table Name</KeyText>
           </FlexItem>
-<<<<<<< HEAD
-          <FlexItem pt="small" style={{ minHeight: "50px" }}>
-            {!metadata.sqlTableName ? (
-              <Space
-                p="medium"
-                style={{ backgroundColor: "rgb(251, 251, 251)" }}
-=======
           <FlexItem pt="small" style={{ minHeight: '50px' }}>
             {!metadata.sqlTableName ? (
               <Space
                 p="medium"
                 style={{ backgroundColor: 'rgb(251, 251, 251)' }}
->>>>>>> 9fd18d7a
                 around
               >
                 <ProgressCircular size="small" />
@@ -189,11 +165,7 @@
                     <SubKeyText>field: </SubKeyText>
                     <ValueText>{d.field}</ValueText>
                   </FlexItem>
-<<<<<<< HEAD
-                  <FlexItem pb={spaceBelow && "small"}>
-=======
                   <FlexItem pb={spaceBelow && 'small'}>
->>>>>>> 9fd18d7a
                     <SubKeyText>user_attribute: </SubKeyText>
                     <ValueText>{d.user_attribute}</ValueText>
                   </FlexItem>
@@ -233,19 +205,11 @@
             <ValueColumn>
               <QueryChart
                 disabledText={
-<<<<<<< HEAD
-                  "Distributions can only be shown for numeric dimensions on a view with a count measure."
-                }
-                enabled={canGetDistribution({ model, explore, field })}
-                type={{
-                  type: "Distribution",
-=======
                   'Distributions can only be shown for numeric dimensions on a view with a count measure.'
                 }
                 enabled={canGetDistribution({ model, explore, field })}
                 type={{
                   type: 'Distribution',
->>>>>>> 9fd18d7a
                   model,
                   explore,
                   field
@@ -260,19 +224,11 @@
             <ValueColumn>
               <QueryChart
                 disabledText={
-<<<<<<< HEAD
-                  "Values can only be shown for dimensions on a view with a count measure."
-                }
-                enabled={canGetTopValues({ model, explore, field })}
-                type={{
-                  type: "Values",
-=======
                   'Values can only be shown for dimensions on a view with a count measure.'
                 }
                 enabled={canGetTopValues({ model, explore, field })}
                 type={{
                   type: 'Values',
->>>>>>> 9fd18d7a
                   model,
                   explore,
                   field
