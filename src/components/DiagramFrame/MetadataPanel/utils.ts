--- conflicted
+++ resolved
@@ -23,26 +23,15 @@
  SOFTWARE.
 
  */
-<<<<<<< HEAD
-import { SelectionInfoPacket } from "../../interfaces"
-=======
->>>>>>> 9fd18d7a
 import {
   ILookmlModelExplore,
   ILookmlModelExploreField,
   ILookmlModelExploreJoins
-<<<<<<< HEAD
-} from "@looker/sdk/lib/4.0/models"
-
-export const UNKNOWN_VIEW_SQLTABLENAME =
-  "This value is known only for views that are also defined as an Explore."
-=======
 } from '@looker/sdk/lib/4.0/models'
 import { SelectionInfoPacket } from '../../interfaces'
 
 export const UNKNOWN_VIEW_SQLTABLENAME =
   'This value is known only for views that are also defined as an Explore.'
->>>>>>> 9fd18d7a
 
 export function getJoinCodeBlock(join: ILookmlModelExploreJoins) {
   const startLine = `join: ${join.name.toLowerCase()} {\n`
@@ -54,19 +43,6 @@
   const endLine = `}`
   return [startLine, typeLine, relationLine, sqlOnLine, fkLine, endLine]
     .filter(Boolean)
-<<<<<<< HEAD
-    .join("")
-}
-
-export const dateOrDuration = (type: string) =>
-  type.includes("date_") || type.includes("duration_")
-
-export const getSqlType = (type: string) => {
-  if (type.includes("date_")) {
-    return "time"
-  } else if (type.includes("duration_")) {
-    return "duration"
-=======
     .join('')
 }
 
@@ -78,7 +54,6 @@
     return 'time'
   } else if (type.includes('duration_')) {
     return 'duration'
->>>>>>> 9fd18d7a
   }
   return type
 }
@@ -88,17 +63,10 @@
   type: string,
   dimensionGroup: string
 ) {
-<<<<<<< HEAD
-  if ((type.includes("duration") || type.includes("date")) && dimensionGroup) {
-    return dimensionGroup.split(".")[1].toLowerCase()
-  }
-  return name.split(".")[1].toLowerCase()
-=======
   if ((type.includes('duration') || type.includes('date')) && dimensionGroup) {
     return dimensionGroup.split('.')[1].toLowerCase()
   }
   return name.split('.')[1].toLowerCase()
->>>>>>> 9fd18d7a
 }
 
 export function getFieldCodeBlock(
@@ -107,11 +75,7 @@
   selectionInfo: SelectionInfoPacket
 ) {
   const blobStart = dateOrDuration(field.type)
-<<<<<<< HEAD
-    ? "dimension_group"
-=======
     ? 'dimension_group'
->>>>>>> 9fd18d7a
     : field.category
   const startLine = `${blobStart}: ${getFieldName(
     field.name,
@@ -123,11 +87,7 @@
   const vfLine = field.value_format && `  value_format: ${field.value_format}\n`
   const tfLine =
     dateOrDuration(field.type) &&
-<<<<<<< HEAD
-    `  timeframes: [\n    ${tf.join(",\n    ")}\n  ]\n`
-=======
     `  timeframes: [\n    ${tf.join(',\n    ')}\n  ]\n`
->>>>>>> 9fd18d7a
   const sqlLine = field.sql && `  sql: ${field.sql} ;;\n`
   const mapLayerLine =
     field.map_layer &&
@@ -145,11 +105,7 @@
     endLine
   ]
     .filter(Boolean)
-<<<<<<< HEAD
-    .join("")
-=======
     .join('')
->>>>>>> 9fd18d7a
 }
 
 export function getFieldType(type: string) {
@@ -165,11 +121,7 @@
   joinObj: ILookmlModelExploreJoins,
   lookmlLink: string
 ) {
-<<<<<<< HEAD
-  const joinTypeRaw = joinObj.type ? joinObj.type : "left_outer"
-=======
   const joinTypeRaw = joinObj.type ? joinObj.type : 'left_outer'
->>>>>>> 9fd18d7a
   return {
     name: joinObj.name,
     lookmlLink: lookmlLink,
@@ -191,13 +143,8 @@
   const lookmlLink = field?.lookml_link
   const timeframes = fields.map((f: any) => {
     return (
-<<<<<<< HEAD
-      (f.type.includes("date_") && f.type.replace("date_", "")) ||
-      (f.type.includes("duration_") && f.type.replace("duration_", ""))
-=======
       (f.type.includes('date_') && f.type.replace('date_', '')) ||
       (f.type.includes('duration_') && f.type.replace('duration_', ''))
->>>>>>> 9fd18d7a
     )
   })
   const tf = !timeframes.includes(false) ? timeframes : []
