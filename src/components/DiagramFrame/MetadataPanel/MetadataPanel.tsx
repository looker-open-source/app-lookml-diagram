--- conflicted
+++ resolved
@@ -24,11 +24,7 @@
 
  */
 
-<<<<<<< HEAD
-import React from "react"
-=======
 import React from 'react'
->>>>>>> 9fd18d7a
 import {
   ButtonTransparent,
   Flex,
@@ -44,25 +40,6 @@
   TabPanel,
   TabPanels,
   theme
-<<<<<<< HEAD
-} from "@looker/components"
-import { ILookmlModel, ILookmlModelExplore } from "@looker/sdk"
-import { Explore, LogoRings } from "@looker/icons"
-import { VpnKey } from "@styled-icons/material/VpnKey"
-import {
-  ILookmlModelExploreField,
-  ILookmlModelExploreJoins
-} from "@looker/sdk/lib/4.0/models"
-
-import { getFields } from "../../../utils/LookmlDiagrammer/"
-import { exploreFieldURL } from "../../../utils/urls"
-import { useLookmlModelExplore } from "../../../utils/fetchers"
-import { METADATA_PANEL_PIXEL } from "../../../utils/constants"
-import { LookmlObjectMetadata, SelectionInfoPacket } from "../../interfaces"
-import { ExternalLink } from "../../ExternalLink"
-import JoinIcon from "./JoinIcon"
-import MetadataPanelTable from "./MetadataPanelTable"
-=======
 } from '@looker/components'
 import { ILookmlModel, ILookmlModelExplore } from '@looker/sdk'
 import { Explore, LogoRings } from '@looker/icons'
@@ -79,31 +56,21 @@
 import { ExternalLink } from '../../ExternalLink'
 import JoinIcon from './JoinIcon'
 import MetadataPanelTable from './MetadataPanelTable'
->>>>>>> 9fd18d7a
 import {
   MetadataFooter,
   MetadataInfoPanel,
   PillText,
   MetadataHeading,
   PillWrapper
-<<<<<<< HEAD
-} from "./metadata_components"
-import { LookmlCodeBlock } from "./LookmlCodeBlock"
-=======
 } from './metadata_components'
 import { LookmlCodeBlock } from './LookmlCodeBlock'
->>>>>>> 9fd18d7a
 import {
   getJoinMetadata,
   getFieldMetadata,
   getViewMetadata,
   getExploreMetadata,
   isSelectedFieldOrDimGroupMember
-<<<<<<< HEAD
-} from "./utils"
-=======
 } from './utils'
->>>>>>> 9fd18d7a
 
 /**
  * Displays selected diagram object's metadata.
@@ -127,15 +94,9 @@
   // permission. This is a requirement for using the extension.
   // @ts-ignore
   const exploreLookmlLink = currentExplore.lookml_link
-<<<<<<< HEAD
-  if (selectionInfo.lookmlElement === "explore") {
-    metadata = getExploreMetadata(currentExplore, exploreLookmlLink)
-  } else if (selectionInfo.lookmlElement === "join") {
-=======
   if (selectionInfo.lookmlElement === 'explore') {
     metadata = getExploreMetadata(currentExplore, exploreLookmlLink)
   } else if (selectionInfo.lookmlElement === 'join') {
->>>>>>> 9fd18d7a
     const joinObj = currentExplore.joins.filter(
       (join: ILookmlModelExploreJoins) => {
         return join.name === selectionInfo.name
@@ -143,28 +104,15 @@
     )[0]
     metadata = getJoinMetadata(joinObj, exploreLookmlLink)
   } else if (
-<<<<<<< HEAD
-    selectionInfo.lookmlElement === "dimension" ||
-    selectionInfo.lookmlElement === "measure"
-=======
     selectionInfo.lookmlElement === 'dimension' ||
     selectionInfo.lookmlElement === 'measure'
->>>>>>> 9fd18d7a
   ) {
     const fields = getFields(currentExplore.fields).filter((field: any) => {
       return isSelectedFieldOrDimGroupMember(selectionInfo, field)
     })
     field = fields[0]
     metadata = getFieldMetadata(fields, selectionInfo)
-<<<<<<< HEAD
-  } else if (selectionInfo.lookmlElement === "view") {
-    const { explore, isLoading } = useLookmlModelExplore(
-      currentExplore.model_name,
-      selectionInfo.name
-    )
-=======
   } else if (selectionInfo.lookmlElement === 'view') {
->>>>>>> 9fd18d7a
     metadata = getViewMetadata(
       explore,
       isLoading,
@@ -179,11 +127,7 @@
         <MetadataHeading>{metadata.name}</MetadataHeading>
 
         {/* PILLS */}
-<<<<<<< HEAD
-        {metadata.lookmlObject !== "view" && (
-=======
         {metadata.lookmlObject !== 'view' && (
->>>>>>> 9fd18d7a
           <Space gap="xsmall">
             {metadata.joinType && (
               <PillWrapper>
