/*

 MIT License

 Copyright (c) 2021 Looker Data Sciences, Inc.

 Permission is hereby granted, free of charge, to any person obtaining a copy
 of this software and associated documentation files (the "Software"), to deal
 in the Software without restriction, including without limitation the rights
 to use, copy, modify, merge, publish, distribute, sublicense, and/or sell
 copies of the Software, and to permit persons to whom the Software is
 furnished to do so, subject to the following conditions:

 The above copyright notice and this permission notice shall be included in all
 copies or substantial portions of the Software.

 THE SOFTWARE IS PROVIDED "AS IS", WITHOUT WARRANTY OF ANY KIND, EXPRESS OR
 IMPLIED, INCLUDING BUT NOT LIMITED TO THE WARRANTIES OF MERCHANTABILITY,
 FITNESS FOR A PARTICULAR PURPOSE AND NONINFRINGEMENT. IN NO EVENT SHALL THE
 AUTHORS OR COPYRIGHT HOLDERS BE LIABLE FOR ANY CLAIM, DAMAGES OR OTHER
 LIABILITY, WHETHER IN AN ACTION OF CONTRACT, TORT OR OTHERWISE, ARISING FROM,
 OUT OF OR IN CONNECTION WITH THE SOFTWARE OR THE USE OR OTHER DEALINGS IN THE
 SOFTWARE.

 */

<<<<<<< HEAD
import React, { useCallback } from "react"
import { SpaceVertical, IconButton, Layout } from "@looker/components"
import { AccountTree } from "@styled-icons/material-outlined/AccountTree"
import { Visibility } from "@styled-icons/material-outlined/Visibility"
import { LiveHelp } from "@styled-icons/material-outlined/LiveHelp"
import { SelectionInfoPacket, VisibleViewLookup } from "../interfaces"
import { DiagrammedModel, DiagramMetadata } from "../../utils/LookmlDiagrammer/"
import { MetadataPanel } from "./MetadataPanel/MetadataPanel"
import {
  ViewOptions,
  DiagramSettings,
  HelpPanel,
  ExploreDropdown
} from "./FramePanels"
import { DiagramHeader } from "./DiagramHeader"
import { DiagramCanvas } from "./DiagramCanvas/DiagramCanvas"
=======
import React, { useCallback } from 'react'
import { SpaceVertical, IconButton, Layout } from '@looker/components'
import { AccountTree } from '@styled-icons/material-outlined/AccountTree'
import { Visibility } from '@styled-icons/material-outlined/Visibility'
import { LiveHelp } from '@styled-icons/material-outlined/LiveHelp'
import { ILookmlModelExplore } from '@looker/sdk/lib/4.0/models'
import { SelectionInfoPacket, VisibleViewLookup } from '../interfaces'
import { DiagrammedModel, DiagramMetadata } from '../../utils/LookmlDiagrammer/'
>>>>>>> 9fd18d7a
import {
  ZOOM_INIT,
  X_INIT,
  Y_INIT,
  OVERRIDE_KEY,
  OVERRIDE_KEY_SUBTLE
<<<<<<< HEAD
} from "../../utils/constants"
import { ILookmlModelExplore } from "@looker/sdk/lib/4.0/models"
import { DiagramFrameProps } from "./types"
import { Rail, Stage } from "./FrameHelpers"
import { prepareModelDropdown, prepareExploreList } from "./utils"
=======
} from '../../utils/constants'
import { MetadataPanel } from './MetadataPanel/MetadataPanel'
import {
  ViewOptions,
  DiagramSettings,
  HelpPanel,
  ExploreDropdown
} from './FramePanels'
import { DiagramHeader } from './DiagramHeader'
import { DiagramCanvas } from './DiagramCanvas/DiagramCanvas'
import { DiagramFrameProps } from './types'
import { Rail, Stage } from './FrameHelpers'
import { prepareModelDropdown, prepareExploreList } from './utils'
>>>>>>> 9fd18d7a

export const DiagramFrame: React.FC<DiagramFrameProps> = ({
  unfilteredModels,
  pathModelName,
  pathExploreName,
  modelDetail,
  dimensions,
  hiddenToggle,
  setHiddenToggle,
  displayFieldType,
  setDisplayFieldType
}) => {
  const [viewVisible, setViewVisible] = React.useState<VisibleViewLookup>({})
  const [showSettings, setShowSettings] = React.useState(true)
  const [showHelp, setShowHelp] = React.useState(false)
  const [showViewOptions, setShowViewOptions] = React.useState(false)
  const [reload, setReload] = React.useState(false)
  const [selectionInfo, setSelectionInfo] = React.useState<SelectionInfoPacket>(
    {}
  )
  const [zoomFactor, setZoomFactor] = React.useState(ZOOM_INIT)
  const [viewPosition, setViewPosition] = React.useState({
    x: X_INIT,
    y: Y_INIT
  })
  const [minimapEnabled, setMinimapEnabled] = React.useState(false)
  const [minimapUntoggled, setMinimapUntoggled] = React.useState(true)
  const currentModel = modelDetail?.model

  const currentExplore: ILookmlModelExplore = modelDetail?.explores?.filter(
    (d: ILookmlModelExplore) => {
      return d.name === pathExploreName
    }
  )[0]

  const handleHiddenToggle = useCallback(
    (event: any) => setHiddenToggle(event.target.checked),
    []
  )
  function closePanels() {
    setShowHelp(false)
    setShowViewOptions(false)
    setShowSettings(false)
  }
  const toggleSettings = () => {
    closePanels()
    setShowSettings(!showSettings)
  }
  const toggleViewOptions = () => {
    closePanels()
    setShowViewOptions(!showViewOptions)
  }
  const toggleHelp = () => {
    closePanels()
    setShowHelp(!showHelp)
  }

  function toggleExploreInfo() {
    if (currentExplore && modelDetail) {
      const selectInfo =
<<<<<<< HEAD
        selectionInfo.lookmlElement !== "explore"
          ? { lookmlElement: "explore" }
=======
        selectionInfo.lookmlElement !== 'explore'
          ? { lookmlElement: 'explore' }
>>>>>>> 9fd18d7a
          : {}
      setSelectionInfo(selectInfo)
    }
  }

  const iconStyleOverride = {
    color: OVERRIDE_KEY,
    backgroundColor: OVERRIDE_KEY_SUBTLE
  }

  const settingsIconStyles = showSettings ? iconStyleOverride : {}

  const viewOptionsIconStyles = showViewOptions ? iconStyleOverride : {}

  const helpIconStyles = showHelp ? iconStyleOverride : {}

  const modelDetails = prepareModelDropdown(unfilteredModels)

  const exploreList: ExploreDropdown[] = prepareExploreList(currentModel)

  const currentDimensions: DiagrammedModel = dimensions?.filter(
    (d: DiagrammedModel) => {
      return d.exploreName === pathExploreName
    }
  )[0]

  const currentDiagramMetadata: DiagramMetadata = currentDimensions?.diagramDict

  const defaultViews: VisibleViewLookup = {}
  Object.keys(viewVisible).length === 0 &&
    currentExplore &&
    currentDiagramMetadata &&
    Object.keys(currentDiagramMetadata.tableData).map(
      (lookmlViewName: string) => {
        defaultViews[lookmlViewName] = true
      }
    )
  Object.keys(viewVisible).length === 0 &&
    currentExplore &&
    currentDiagramMetadata &&
    setViewVisible(defaultViews)

  return (
    <Layout hasAside height="100%">
      <Rail width="50px" py="xxsmall" pr="xsmall">
        <SpaceVertical
<<<<<<< HEAD
          style={{ alignItems: "center" }}
=======
          style={{ alignItems: 'center' }}
>>>>>>> 9fd18d7a
          alignItems="center"
          gap="xsmall"
          ml="xxsmall"
        >
          <IconButton
            icon={<AccountTree />}
            label="Settings"
            tooltipPlacement="right"
            size="large"
            onClick={toggleSettings}
            toggle={showSettings}
            style={settingsIconStyles}
          />
          <IconButton
            icon={<Visibility />}
            label="View Options"
            tooltipPlacement="right"
            size="large"
            onClick={toggleViewOptions}
            toggle={showViewOptions}
            style={viewOptionsIconStyles}
          />
          <IconButton
            icon={<LiveHelp />}
            label="Diagram Help"
            tooltipPlacement="right"
            id="diagram-help-btn"
            size="large"
            onClick={toggleHelp}
            toggle={showHelp}
            style={{
              ...helpIconStyles,
              position: 'absolute',
              bottom: '5px'
            }}
          />
        </SpaceVertical>
      </Rail>
      {showSettings && (
        <DiagramSettings
          modelPathName={pathModelName}
          explorePathName={pathExploreName}
          modelDetails={modelDetails}
          exploreList={exploreList}
          modelDetail={modelDetail}
          selectionInfo={selectionInfo}
          currentExplore={currentExplore}
          diagramExplore={currentDimensions?.exploreName}
          setSelectionInfo={setSelectionInfo}
          setViewVisible={setViewVisible}
          setZoomFactor={setZoomFactor}
          setViewPosition={setViewPosition}
          setMinimapUntoggled={setMinimapUntoggled}
          setMinimapEnabled={setMinimapEnabled}
        />
      )}
      {showViewOptions && (
        <ViewOptions
          displayFieldType={displayFieldType}
          hiddenToggle={hiddenToggle}
          viewVisible={viewVisible}
          setViewVisible={setViewVisible}
          handleHiddenToggle={handleHiddenToggle}
          setDisplayFieldType={setDisplayFieldType}
        />
      )}
      {showHelp && <HelpPanel />}
      <Stage>
        <DiagramHeader
          currentExplore={currentExplore}
          selectionInfo={selectionInfo}
          toggleExploreInfo={toggleExploreInfo}
        />
        <Layout hasAside height="100%" id="DiagramStage">
          <DiagramCanvas
            modelDetail={modelDetail}
            unfilteredModels={unfilteredModels}
            pathModelName={pathModelName}
            pathExploreName={pathExploreName}
            currentDimensions={currentDimensions}
            zoomFactor={zoomFactor}
            reload={reload}
            minimapUntoggled={minimapUntoggled}
            minimapEnabled={minimapEnabled}
            setZoomFactor={setZoomFactor}
            setViewPosition={setViewPosition}
            setReload={setReload}
            setMinimapUntoggled={setMinimapUntoggled}
            setMinimapEnabled={setMinimapEnabled}
            explore={currentExplore}
            selectionInfo={selectionInfo}
            setSelectionInfo={setSelectionInfo}
            hiddenToggle={hiddenToggle}
            displayFieldType={displayFieldType}
            viewVisible={viewVisible}
            viewPosition={viewPosition}
          />
          {currentExplore && Object.keys(selectionInfo).length > 0 && (
            <MetadataPanel
              currentExplore={currentExplore}
              selectionInfo={selectionInfo}
              model={modelDetail?.model}
            />
          )}
        </Layout>
      </Stage>
    </Layout>
  )
}<|MERGE_RESOLUTION|>--- conflicted
+++ resolved
@@ -24,24 +24,6 @@
 
  */
 
-<<<<<<< HEAD
-import React, { useCallback } from "react"
-import { SpaceVertical, IconButton, Layout } from "@looker/components"
-import { AccountTree } from "@styled-icons/material-outlined/AccountTree"
-import { Visibility } from "@styled-icons/material-outlined/Visibility"
-import { LiveHelp } from "@styled-icons/material-outlined/LiveHelp"
-import { SelectionInfoPacket, VisibleViewLookup } from "../interfaces"
-import { DiagrammedModel, DiagramMetadata } from "../../utils/LookmlDiagrammer/"
-import { MetadataPanel } from "./MetadataPanel/MetadataPanel"
-import {
-  ViewOptions,
-  DiagramSettings,
-  HelpPanel,
-  ExploreDropdown
-} from "./FramePanels"
-import { DiagramHeader } from "./DiagramHeader"
-import { DiagramCanvas } from "./DiagramCanvas/DiagramCanvas"
-=======
 import React, { useCallback } from 'react'
 import { SpaceVertical, IconButton, Layout } from '@looker/components'
 import { AccountTree } from '@styled-icons/material-outlined/AccountTree'
@@ -50,20 +32,12 @@
 import { ILookmlModelExplore } from '@looker/sdk/lib/4.0/models'
 import { SelectionInfoPacket, VisibleViewLookup } from '../interfaces'
 import { DiagrammedModel, DiagramMetadata } from '../../utils/LookmlDiagrammer/'
->>>>>>> 9fd18d7a
 import {
   ZOOM_INIT,
   X_INIT,
   Y_INIT,
   OVERRIDE_KEY,
   OVERRIDE_KEY_SUBTLE
-<<<<<<< HEAD
-} from "../../utils/constants"
-import { ILookmlModelExplore } from "@looker/sdk/lib/4.0/models"
-import { DiagramFrameProps } from "./types"
-import { Rail, Stage } from "./FrameHelpers"
-import { prepareModelDropdown, prepareExploreList } from "./utils"
-=======
 } from '../../utils/constants'
 import { MetadataPanel } from './MetadataPanel/MetadataPanel'
 import {
@@ -77,7 +51,6 @@
 import { DiagramFrameProps } from './types'
 import { Rail, Stage } from './FrameHelpers'
 import { prepareModelDropdown, prepareExploreList } from './utils'
->>>>>>> 9fd18d7a
 
 export const DiagramFrame: React.FC<DiagramFrameProps> = ({
   unfilteredModels,
@@ -138,13 +111,8 @@
   function toggleExploreInfo() {
     if (currentExplore && modelDetail) {
       const selectInfo =
-<<<<<<< HEAD
-        selectionInfo.lookmlElement !== "explore"
-          ? { lookmlElement: "explore" }
-=======
         selectionInfo.lookmlElement !== 'explore'
           ? { lookmlElement: 'explore' }
->>>>>>> 9fd18d7a
           : {}
       setSelectionInfo(selectInfo)
     }
@@ -191,11 +159,7 @@
     <Layout hasAside height="100%">
       <Rail width="50px" py="xxsmall" pr="xsmall">
         <SpaceVertical
-<<<<<<< HEAD
-          style={{ alignItems: "center" }}
-=======
           style={{ alignItems: 'center' }}
->>>>>>> 9fd18d7a
           alignItems="center"
           gap="xsmall"
           ml="xxsmall"
