--- conflicted
+++ resolved
@@ -24,15 +24,9 @@
 
  */
 
-<<<<<<< HEAD
-import { DIAGRAM_HEADER_HEIGHT } from "../../utils/constants"
-import styled from "styled-components"
-import { Aside, Section, Header } from "@looker/components"
-=======
 import styled from 'styled-components'
 import { Aside, Section, Header } from '@looker/components'
 import { DIAGRAM_HEADER_HEIGHT } from '../../utils/constants'
->>>>>>> 9fd18d7a
 
 export const Italics = styled.span`
   font-style: italic;
