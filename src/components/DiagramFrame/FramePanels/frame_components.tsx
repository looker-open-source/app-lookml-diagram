--- conflicted
+++ resolved
@@ -23,17 +23,10 @@
  SOFTWARE.
 
  */
-<<<<<<< HEAD
-import React from "react"
-import { OVERRIDE_KEY_SUBTLE } from "../../../utils/constants"
-import styled from "styled-components"
-import { Aside, Paragraph, Heading, theme } from "@looker/components"
-=======
 import React from 'react'
 import styled from 'styled-components'
 import { Aside, Paragraph, Heading, theme } from '@looker/components'
 import { OVERRIDE_KEY_SUBTLE } from '../../../utils/constants'
->>>>>>> 9fd18d7a
 
 export const SettingsPanel = styled(Aside)`
   border-right: solid 1px ${theme.colors.ui2};
@@ -42,15 +35,9 @@
   overflow-x: hidden;
 `
 SettingsPanel.defaultProps = {
-<<<<<<< HEAD
-  width: "275px",
-  px: "medium",
-  py: "large"
-=======
   width: '275px',
   px: 'medium',
   py: 'large'
->>>>>>> 9fd18d7a
 }
 
 export const ViewList = styled.ul`
