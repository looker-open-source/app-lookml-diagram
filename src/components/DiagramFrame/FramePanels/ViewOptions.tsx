--- conflicted
+++ resolved
@@ -44,26 +44,16 @@
 import { Info } from '@styled-icons/material-outlined/Info'
 import { VisibilityOff } from '@styled-icons/material/VisibilityOff'
 
-<<<<<<< HEAD
-import { ViewOptionsProps } from "./types"
-=======
 import { SHOW_JOINED_FIELDS, SHOW_ALL_FIELDS } from '../../../utils/constants'
 import { ViewOptionsProps } from './types'
->>>>>>> 9fd18d7a
 import {
   ViewList,
   ViewListItem,
   ViewButton,
   SettingsPanel,
   PanelHeading
-<<<<<<< HEAD
-} from "./frame_components"
-import { getViewListItemColor } from "./utils"
-import { SHOW_JOINED_FIELDS, SHOW_ALL_FIELDS } from "../../../utils/constants"
-=======
 } from './frame_components'
 import { getViewListItemColor } from './utils'
->>>>>>> 9fd18d7a
 
 export const ViewOptions: React.FC<ViewOptionsProps> = ({
   displayFieldType,
@@ -87,13 +77,8 @@
                 value={displayFieldType}
                 onChange={setDisplayFieldType}
                 options={[
-<<<<<<< HEAD
-                  { label: "All fields", value: SHOW_ALL_FIELDS },
-                  { label: "Fields with joins", value: SHOW_JOINED_FIELDS }
-=======
                   { label: 'All fields', value: SHOW_ALL_FIELDS },
                   { label: 'Fields with joins', value: SHOW_JOINED_FIELDS }
->>>>>>> 9fd18d7a
                 ]}
               />
             </FlexItem>
