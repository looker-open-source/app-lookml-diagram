/*

 MIT License

 Copyright (c) 2020 Looker Data Sciences, Inc.

 Permission is hereby granted, free of charge, to any person obtaining a copy
 of this software and associated documentation files (the "Software"), to deal
 in the Software without restriction, including without limitation the rights
 to use, copy, modify, merge, publish, distribute, sublicense, and/or sell
 copies of the Software, and to permit persons to whom the Software is
 furnished to do so, subject to the following conditions:

 The above copyright notice and this permission notice shall be included in all
 copies or substantial portions of the Software.

 THE SOFTWARE IS PROVIDED "AS IS", WITHOUT WARRANTY OF ANY KIND, EXPRESS OR
 IMPLIED, INCLUDING BUT NOT LIMITED TO THE WARRANTIES OF MERCHANTABILITY,
 FITNESS FOR A PARTICULAR PURPOSE AND NONINFRINGEMENT. IN NO EVENT SHALL THE
 AUTHORS OR COPYRIGHT HOLDERS BE LIABLE FOR ANY CLAIM, DAMAGES OR OTHER
 LIABILITY, WHETHER IN AN ACTION OF CONTRACT, TORT OR OTHERWISE, ARISING FROM,
 OUT OF OR IN CONNECTION WITH THE SOFTWARE OR THE USE OR OTHER DEALINGS IN THE
 SOFTWARE.

 */

import React from "react"
import {
  SpaceVertical,
  Heading,
  Divider,
  RadioGroup,
  FieldToggleSwitch,
  Label,
  Flex,
  FlexItem,
  Truncate,
  Tooltip,
  ButtonTransparent,
  Icon,
  theme
} from "@looker/components"
<<<<<<< HEAD
import { Visibility, Info } from "@styled-icons/material-outlined"
import { VisibilityOff } from "@styled-icons/material"

import { ViewOptionsProps } from "./types"
import { ViewList, ViewListItem, ViewButton, SettingsPanel } from "./FramePanelsHelpers"
import { getViewListItemColor } from "./utils"
=======
import {ViewOptionsProps} from "./types"
import {ViewList, ViewListItem, ViewButton, SettingsPanel} from "./FramePanelsHelpers"
import {getViewListItemColor} from "./utils"
import {SHOW_JOINED_FIELDS, SHOW_ALL_FIELDS} from "../../../utils/constants"
>>>>>>> bcc2a33a

export const ViewOptions: React.FC<ViewOptionsProps> = ({ 
  displayFieldType,
  hiddenToggle,
  viewVisible,
  setViewVisible,
  handleHiddenToggle,
  setDisplayFieldType,
 }) => {

  return (
    <SettingsPanel width="275px" px="medium" py="large">
      <SpaceVertical>
        <Heading fontSize="large">View Options</Heading>
        <Flex width="250px" flexDirection="column">
          <FlexItem pb="small">
            <Label>Fields to Display</Label>
            <RadioGroup 
              pt="small" 
              name="fieldScopeSelection" 
              value={displayFieldType}
              onChange={setDisplayFieldType}
              options={[{label: "All fields", value: SHOW_ALL_FIELDS}, {label: "Fields with joins", value: SHOW_JOINED_FIELDS}]} />
          </FlexItem>
          <Divider appearance="light" />
          <FlexItem py="small">
            <Flex>
              <FlexItem>
                <FieldToggleSwitch onChange={handleHiddenToggle} on={hiddenToggle} label="Hide hidden fields    " />
              </FlexItem>
              <FlexItem ml="xxxlarge">
                <Tooltip content="Enabled by default, this toggle hides fields from the diagram that contain 'hidden: yes'.">
                  <Icon size="xsmall" color="subdued" icon={<Info />} />
                </Tooltip>
              </FlexItem>
            </Flex>
          </FlexItem>
          <Divider appearance="light" />
          <FlexItem pt="small">
            <Flex flexDirection="column">
              <FlexItem>
                <Flex alignItems="baseline">
                  <FlexItem flexBasis="25%">
                    <Label>Views</Label>
                  </FlexItem>
                  <FlexItem  pl="xxxlarge" flexBasis="75%">
                    <Flex>
                      <FlexItem>
                        <ButtonTransparent 
                          size="small"
                          onClick={(e: any) => {
                            let newViews: any = {}
                            Object.keys(viewVisible).map((d: any) => {
                              newViews[d] = false
                            })
                            setViewVisible(newViews)
                          }}
                        >Hide all</ButtonTransparent>
                      </FlexItem>
                      <FlexItem>
                        <ButtonTransparent size="small"
                          onClick={(e: any) => {
                            let newViews: any = {}
                            Object.keys(viewVisible).map((d: any) => {
                              newViews[d] = true
                            })
                            setViewVisible(newViews)
                          }}
                        >Show all</ButtonTransparent>
                      </FlexItem>
                    </Flex>
                  </FlexItem>
                </Flex>
              </FlexItem>
              <FlexItem>
                <ViewList>
                  {viewVisible && Object.keys(viewVisible).map((item: string, index: number) => {
                    return (
                      <ViewListItem key={`view-${index}`} style={{color: getViewListItemColor(viewVisible[item])}}>
                        <ViewButton
                              onClick={() => {
                                let newViews: any = {}
                                Object.assign(newViews, viewVisible)
                                newViews[item] = !viewVisible[item]
                                setViewVisible(newViews)
                              }}
                              value={item}
                            >
                        <Flex alignItems="center" justifyContent="space-between">
                          <FlexItem>
                              <Truncate>{item}</Truncate>
                          </FlexItem>
                          <FlexItem>
                            <Icon 
                              size="xxsmall"
                              icon={viewVisible[item] ? <Visibility /> : <VisibilityOff />}
                              color={viewVisible[item] ? theme.colors.text : theme.colors.text1} />
                          </FlexItem>
                        </Flex>
                        </ViewButton>
                      </ViewListItem>
                    )
                  })}
                </ViewList>
              </FlexItem>
            </Flex>
          </FlexItem>
        </Flex>
      </SpaceVertical>
    </SettingsPanel>
  )
}<|MERGE_RESOLUTION|>--- conflicted
+++ resolved
@@ -40,19 +40,13 @@
   Icon,
   theme
 } from "@looker/components"
-<<<<<<< HEAD
 import { Visibility, Info } from "@styled-icons/material-outlined"
 import { VisibilityOff } from "@styled-icons/material"
 
-import { ViewOptionsProps } from "./types"
-import { ViewList, ViewListItem, ViewButton, SettingsPanel } from "./FramePanelsHelpers"
-import { getViewListItemColor } from "./utils"
-=======
 import {ViewOptionsProps} from "./types"
 import {ViewList, ViewListItem, ViewButton, SettingsPanel} from "./FramePanelsHelpers"
 import {getViewListItemColor} from "./utils"
 import {SHOW_JOINED_FIELDS, SHOW_ALL_FIELDS} from "../../../utils/constants"
->>>>>>> bcc2a33a
 
 export const ViewOptions: React.FC<ViewOptionsProps> = ({ 
   displayFieldType,
