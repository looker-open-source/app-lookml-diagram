--- conflicted
+++ resolved
@@ -24,14 +24,7 @@
 
  */
 
-<<<<<<< HEAD
-export { ViewOptions } from "./ViewOptions"
-export { HelpPanel } from "./HelpPanel"
-export { DiagramSettings } from "./SettingsPanel/DiagramSettings"
-export { ExploreDropdown } from "./types"
-=======
 export { ViewOptions } from './ViewOptions'
 export { HelpPanel } from './HelpPanel'
 export { DiagramSettings } from './SettingsPanel/DiagramSettings'
-export { ExploreDropdown } from './types'
->>>>>>> 9fd18d7a
+export { ExploreDropdown } from './types'