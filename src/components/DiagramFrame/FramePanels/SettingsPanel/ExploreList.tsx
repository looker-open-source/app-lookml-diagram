--- conflicted
+++ resolved
@@ -24,28 +24,16 @@
 
  */
 
-<<<<<<< HEAD
-import React from "react"
-import { useHistory } from "react-router"
-import { ExploreDropdown } from "../types"
-import { ExploreListProps } from "./types"
-import { handleExploreChange, getExploreListItemBackgroundColor } from "./utils"
-=======
 import React from 'react'
 import { useHistory } from 'react-router'
 import { ExploreDropdown } from '../types'
 import { ExploreListProps } from './types'
 import { handleExploreChange, getExploreListItemBackgroundColor } from './utils'
->>>>>>> 9fd18d7a
 import {
   ExploreListWrapper,
   ExploreListitem,
   ExploreButton
-<<<<<<< HEAD
-} from "./list_components"
-=======
 } from './list_components'
->>>>>>> 9fd18d7a
 
 export const ExploreList: React.FC<ExploreListProps> = ({
   currentModel,
