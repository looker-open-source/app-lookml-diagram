/*

 MIT License

 Copyright (c) 2021 Looker Data Sciences, Inc.

 Permission is hereby granted, free of charge, to any person obtaining a copy
 of this software and associated documentation files (the "Software"), to deal
 in the Software without restriction, including without limitation the rights
 to use, copy, modify, merge, publish, distribute, sublicense, and/or sell
 copies of the Software, and to permit persons to whom the Software is
 furnished to do so, subject to the following conditions:

 The above copyright notice and this permission notice shall be included in all
 copies or substantial portions of the Software.

 THE SOFTWARE IS PROVIDED "AS IS", WITHOUT WARRANTY OF ANY KIND, EXPRESS OR
 IMPLIED, INCLUDING BUT NOT LIMITED TO THE WARRANTIES OF MERCHANTABILITY,
 FITNESS FOR A PARTICULAR PURPOSE AND NONINFRINGEMENT. IN NO EVENT SHALL THE
 AUTHORS OR COPYRIGHT HOLDERS BE LIABLE FOR ANY CLAIM, DAMAGES OR OTHER
 LIABILITY, WHETHER IN AN ACTION OF CONTRACT, TORT OR OTHERWISE, ARISING FROM,
 OUT OF OR IN CONNECTION WITH THE SOFTWARE OR THE USE OR OTHER DEALINGS IN THE
 SOFTWARE.

 */
<<<<<<< HEAD
import React from "react"
import { SelectionInfoPacket, VisibleViewLookup } from "../../../interfaces"
=======
import React from 'react'
>>>>>>> 9fd18d7a
import {
  ILookmlModel,
  ILookmlModelExplore,
  IGitBranch
<<<<<<< HEAD
} from "@looker/sdk/lib/4.0/models"
import { GitBranch } from "@looker/icons"
import { SelectOptionProps } from "@looker/components"
=======
} from '@looker/sdk/lib/4.0/models'
import { GitBranch } from '@looker/icons'
import { SelectOptionProps } from '@looker/components'
import { SelectionInfoPacket, VisibleViewLookup } from '../../../interfaces'
>>>>>>> 9fd18d7a
import {
  X_INIT,
  Y_INIT,
  ZOOM_INIT,
  OVERRIDE_KEY_SUBTLE
<<<<<<< HEAD
} from "../../../../utils/constants"
import { internalExploreURL } from "../../../../utils/routes"
import { ExploreDropdown } from "../types"
=======
} from '../../../../utils/constants'
import { internalExploreURL } from '../../../../utils/routes'
import { ExploreDropdown } from '../types'
>>>>>>> 9fd18d7a

export function handleExploreChange(
  history: any,
  currentModel: ILookmlModel,
  currentExplore: ExploreDropdown,
  selectionInfo: SelectionInfoPacket,
  setSelectionInfo: (info: SelectionInfoPacket) => void,
  setViewVisible: (visible: VisibleViewLookup) => void,
  setZoomFactor: (zoom: number) => void,
  setViewPosition: (info: any) => void,
  setMinimapUntoggled: (toggle: boolean) => void,
  setMinimapEnabled: (toggle: boolean) => void
) {
  selectionInfo.lookmlElement === 'explore' || setSelectionInfo({})
  setViewVisible({})
  setZoomFactor(ZOOM_INIT)
  setViewPosition({ x: X_INIT, y: Y_INIT })
  setMinimapUntoggled(true)
  setMinimapEnabled(false)
  history.push(
    internalExploreURL({
      model: currentModel.name,
      explore: currentExplore.value
    })
  )
}

/**
 * gets the background color for each ExploreListItem
 * @param exploreNameSel - name of the explore list item
 * @param currentExplore - current url explore obj
 * @param diagramExplore - current diagrammed explore obj
 */
export function getExploreListItemBackgroundColor(
  exploreNameSel: string,
  currentExplore: ILookmlModelExplore,
  diagramExplore: string
) {
  if (currentExplore && currentExplore.name === exploreNameSel) {
    return OVERRIDE_KEY_SUBTLE
  }
  if (diagramExplore === exploreNameSel) {
    return OVERRIDE_KEY_SUBTLE
  }
  return undefined
}

/**
 * prepares the Git Branch dropdown data
 * @param gitBranch - currently selected branch obj
 * @param gitBranches - list of available branch objs
 */
export const getBranchOptions = (
  gitBranch: IGitBranch,
  gitBranches: IGitBranch[]
): SelectOptionProps[] => {
  return gitBranches?.map((branch: IGitBranch) => {
    return gitBranch.name === branch.name
      ? {
          value: branch.name,
          label: branch.name,
          icon: <GitBranch />
        }
      : {
          value: branch.name,
          label: branch.name,
          icon: undefined
        }
  })
}<|MERGE_RESOLUTION|>--- conflicted
+++ resolved
@@ -23,40 +23,23 @@
  SOFTWARE.
 
  */
-<<<<<<< HEAD
-import React from "react"
-import { SelectionInfoPacket, VisibleViewLookup } from "../../../interfaces"
-=======
 import React from 'react'
->>>>>>> 9fd18d7a
 import {
   ILookmlModel,
   ILookmlModelExplore,
   IGitBranch
-<<<<<<< HEAD
-} from "@looker/sdk/lib/4.0/models"
-import { GitBranch } from "@looker/icons"
-import { SelectOptionProps } from "@looker/components"
-=======
 } from '@looker/sdk/lib/4.0/models'
 import { GitBranch } from '@looker/icons'
 import { SelectOptionProps } from '@looker/components'
 import { SelectionInfoPacket, VisibleViewLookup } from '../../../interfaces'
->>>>>>> 9fd18d7a
 import {
   X_INIT,
   Y_INIT,
   ZOOM_INIT,
   OVERRIDE_KEY_SUBTLE
-<<<<<<< HEAD
-} from "../../../../utils/constants"
-import { internalExploreURL } from "../../../../utils/routes"
-import { ExploreDropdown } from "../types"
-=======
 } from '../../../../utils/constants'
 import { internalExploreURL } from '../../../../utils/routes'
 import { ExploreDropdown } from '../types'
->>>>>>> 9fd18d7a
 
 export function handleExploreChange(
   history: any,
