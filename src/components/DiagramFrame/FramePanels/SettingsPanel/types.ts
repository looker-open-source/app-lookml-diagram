/*

 MIT License

 Copyright (c) 2021 Looker Data Sciences, Inc.

 Permission is hereby granted, free of charge, to any person obtaining a copy
 of this software and associated documentation files (the "Software"), to deal
 in the Software without restriction, including without limitation the rights
 to use, copy, modify, merge, publish, distribute, sublicense, and/or sell
 copies of the Software, and to permit persons to whom the Software is
 furnished to do so, subject to the following conditions:

 The above copyright notice and this permission notice shall be included in all
 copies or substantial portions of the Software.

 THE SOFTWARE IS PROVIDED "AS IS", WITHOUT WARRANTY OF ANY KIND, EXPRESS OR
 IMPLIED, INCLUDING BUT NOT LIMITED TO THE WARRANTIES OF MERCHANTABILITY,
 FITNESS FOR A PARTICULAR PURPOSE AND NONINFRINGEMENT. IN NO EVENT SHALL THE
 AUTHORS OR COPYRIGHT HOLDERS BE LIABLE FOR ANY CLAIM, DAMAGES OR OTHER
 LIABILITY, WHETHER IN AN ACTION OF CONTRACT, TORT OR OTHERWISE, ARISING FROM,
 OUT OF OR IN CONNECTION WITH THE SOFTWARE OR THE USE OR OTHER DEALINGS IN THE
 SOFTWARE.

 */
<<<<<<< HEAD
import { ILookmlModel, ILookmlModelExplore } from "@looker/sdk/lib/4.0/models"
import { SelectionInfoPacket, VisibleViewLookup } from "../../../interfaces"
import { ExploreDropdown } from "../types"
import { DetailedModel } from "../../../../utils/fetchers"
import { SelectOptionProps } from "@looker/components"
=======
import { ILookmlModel, ILookmlModelExplore } from '@looker/sdk/lib/4.0/models'
import { SelectOptionProps } from '@looker/components'
import { SelectionInfoPacket, VisibleViewLookup } from '../../../interfaces'
import { ExploreDropdown } from '../types'
import { DetailedModel } from '../../../../utils/fetchers'
>>>>>>> 9fd18d7a

export interface ExploreListProps {
  currentModel: ILookmlModel
  exploreList: ExploreDropdown[]
  selectionInfo: SelectionInfoPacket
  currentExplore: ILookmlModelExplore
  diagramExplore: string
  setSelectionInfo: (info: SelectionInfoPacket) => void
  setViewVisible: (visible: VisibleViewLookup) => void
  setZoomFactor: (zoom: number) => void
  setViewPosition: (info: any) => void
  setMinimapUntoggled: (toggle: boolean) => void
  setMinimapEnabled: (toggle: boolean) => void
}

export interface DiagramSettingsProps {
  modelPathName: string
  explorePathName: string
  modelDetails: SelectOptionProps[]
  exploreList: ExploreDropdown[]
  modelDetail: DetailedModel
  selectionInfo: SelectionInfoPacket
  currentExplore: ILookmlModelExplore
  diagramExplore: string
  setSelectionInfo: (info: SelectionInfoPacket) => void
  setViewVisible: (visible: VisibleViewLookup) => void
  setZoomFactor: (zoom: number) => void
  setViewPosition: (info: any) => void
  setMinimapUntoggled: (toggle: boolean) => void
  setMinimapEnabled: (toggle: boolean) => void
}<|MERGE_RESOLUTION|>--- conflicted
+++ resolved
@@ -23,19 +23,11 @@
  SOFTWARE.
 
  */
-<<<<<<< HEAD
-import { ILookmlModel, ILookmlModelExplore } from "@looker/sdk/lib/4.0/models"
-import { SelectionInfoPacket, VisibleViewLookup } from "../../../interfaces"
-import { ExploreDropdown } from "../types"
-import { DetailedModel } from "../../../../utils/fetchers"
-import { SelectOptionProps } from "@looker/components"
-=======
 import { ILookmlModel, ILookmlModelExplore } from '@looker/sdk/lib/4.0/models'
 import { SelectOptionProps } from '@looker/components'
 import { SelectionInfoPacket, VisibleViewLookup } from '../../../interfaces'
 import { ExploreDropdown } from '../types'
 import { DetailedModel } from '../../../../utils/fetchers'
->>>>>>> 9fd18d7a
 
 export interface ExploreListProps {
   currentModel: ILookmlModel
