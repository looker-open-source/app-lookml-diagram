--- conflicted
+++ resolved
@@ -25,19 +25,7 @@
  */
 
 import React from 'react'
-import { SpaceVertical, FadeIn, Divider, Label } from '@looker/components'
-import { ExternalLink } from '../../ExternalLink'
-import { Diagram } from '../DiagramCanvas/Diagram'
-import { Italics } from '../FrameHelpers'
 import {
-<<<<<<< HEAD
-  view_explore,
-  view_dimensions,
-  join_dimensions,
-  join_explore
-} from './HelpPanelData'
-import { SettingsPanel, HelpBody, PanelHeading } from './frame_components'
-=======
   SpaceVertical,
   FadeIn,
   Divider,
@@ -48,7 +36,6 @@
 import {Diagram} from "../DiagramCanvas/Diagram"
 import {Italics} from "../FrameHelpers"
 import {SettingsPanel, HelpBody, PanelHeading} from "./frame_components"
->>>>>>> 81d0e730
 
 export const HelpPanel: React.FC = () => {
   return (
