/*

 MIT License

 Copyright (c) 2021 Looker Data Sciences, Inc.

 Permission is hereby granted, free of charge, to any person obtaining a copy
 of this software and associated documentation files (the "Software"), to deal
 in the Software without restriction, including without limitation the rights
 to use, copy, modify, merge, publish, distribute, sublicense, and/or sell
 copies of the Software, and to permit persons to whom the Software is
 furnished to do so, subject to the following conditions:

 The above copyright notice and this permission notice shall be included in all
 copies or substantial portions of the Software.

 THE SOFTWARE IS PROVIDED "AS IS", WITHOUT WARRANTY OF ANY KIND, EXPRESS OR
 IMPLIED, INCLUDING BUT NOT LIMITED TO THE WARRANTIES OF MERCHANTABILITY,
 FITNESS FOR A PARTICULAR PURPOSE AND NONINFRINGEMENT. IN NO EVENT SHALL THE
 AUTHORS OR COPYRIGHT HOLDERS BE LIABLE FOR ANY CLAIM, DAMAGES OR OTHER
 LIABILITY, WHETHER IN AN ACTION OF CONTRACT, TORT OR OTHERWISE, ARISING FROM,
 OUT OF OR IN CONNECTION WITH THE SOFTWARE OR THE USE OR OTHER DEALINGS IN THE
 SOFTWARE.

 */

<<<<<<< HEAD
import React from "react"
import { SpaceVertical, FadeIn, Divider, Label } from "@looker/components"
import { ExternalLink } from "../../ExternalLink"
=======
import React from 'react'
import { SpaceVertical, FadeIn, Divider, Label } from '@looker/components'
import { ExternalLink } from '../../ExternalLink'
import { Diagram } from '../DiagramCanvas/Diagram'
import { Italics } from '../FrameHelpers'
>>>>>>> 9fd18d7a
import {
  view_explore,
  view_dimensions,
  join_dimensions,
  join_explore
<<<<<<< HEAD
} from "./HelpPanelData"
import { Diagram } from "../DiagramCanvas/Diagram"
import { Italics } from "../FrameHelpers"
import { SettingsPanel, HelpBody, PanelHeading } from "./frame_components"
=======
} from './HelpPanelData'
import { SettingsPanel, HelpBody, PanelHeading } from './frame_components'
>>>>>>> 9fd18d7a

export const HelpPanel: React.FC = () => {
  return (
    <SettingsPanel>
      <FadeIn duration="intricate">
        <SpaceVertical>
          <PanelHeading>Diagram Help</PanelHeading>
          <Label>Views</Label>
          <Diagram
<<<<<<< HEAD
            type={"help-view"}
=======
            type={'help-view'}
>>>>>>> 9fd18d7a
            dimensions={view_dimensions.diagramDict}
            explore={view_explore}
            reload={false}
            selectionInfo={{}}
            setSelectionInfo={undefined}
            hiddenToggle={true}
<<<<<<< HEAD
            displayFieldType={"all"}
=======
            displayFieldType={'all'}
>>>>>>> 9fd18d7a
            viewVisible={{ order_items: true }}
            zoomFactor={0.479}
            setZoomFactor={() => {}}
            viewPosition={{
              x: 55.98,
              y: -86,
              displayX: 0,
              displayY: 0,
              clientWidth: 375,
              clientHeight: 155
            }}
            setViewPosition={() => {}}
          />
          <HelpBody>
            The base view is indicated by a dark blue header. In each view
            table, dimension rows are white; measure rows are light orange.
<<<<<<< HEAD
          </HelpBody>
          <HelpBody>
            To the left of each field is an icon representing its type. If the
            field is a primary key, a key icon appears to the right of the field
            name.
          </HelpBody>
=======
          </HelpBody>
          <HelpBody>
            To the left of each field is an icon representing its type. If the
            field is a primary key, a key icon appears to the right of the field
            name.
          </HelpBody>
>>>>>>> 9fd18d7a
          <HelpBody>Click on a table row to see its metadata.</HelpBody>
          <Divider appearance="light" />
          <Label>Joins</Label>
          <Diagram
<<<<<<< HEAD
            type={"help-join"}
=======
            type={'help-join'}
>>>>>>> 9fd18d7a
            dimensions={join_dimensions.diagramDict}
            explore={join_explore}
            reload={false}
            selectionInfo={{
<<<<<<< HEAD
              lookmlElement: "join",
              name: "forecast"
            }}
            setSelectionInfo={undefined}
            hiddenToggle={true}
            displayFieldType={"all"}
=======
              lookmlElement: 'join',
              name: 'forecast'
            }}
            setSelectionInfo={undefined}
            hiddenToggle={true}
            displayFieldType={'all'}
>>>>>>> 9fd18d7a
            viewVisible={{ polling: true, forecast: true }}
            zoomFactor={0.249}
            setZoomFactor={() => {}}
            viewPosition={{
              x: 10.12,
              y: -15.54,
              displayX: 0,
              displayY: 0,
              clientWidth: 375,
              clientHeight: 190
            }}
            setViewPosition={() => {}}
          />
          <HelpBody>
            Joins are represented by a directed line that connects two views.
            Joined views are indicated by a light blue header.
          </HelpBody>
          <HelpBody>
            The shape of the line, where it attaches to the view or field,
            conveys the cardinality of the relationship between the two objects;
            a forked line indicates a “many” cardinality, and a single line
<<<<<<< HEAD
            indicates a “one” cardinality. You would read the relationship as{" "}
=======
            indicates a “one” cardinality. You would read the relationship as{' '}
>>>>>>> 9fd18d7a
            <Italics>from</Italics> the base view <Italics>to</Italics> the
            joined view.
          </HelpBody>
          <HelpBody>
            Hover over a join to see its join relationship type. Click on a join
            line to see its metadata.
          </HelpBody>
          <ExternalLink
            fontSize="small"
            target="_blank"
            href="https://docs.looker.com/data-modeling/extension-framework/lookml-diagram"
          >
            Full documentation.
          </ExternalLink>
        </SpaceVertical>
      </FadeIn>
    </SettingsPanel>
  )
}<|MERGE_RESOLUTION|>--- conflicted
+++ resolved
@@ -24,31 +24,18 @@
 
  */
 
-<<<<<<< HEAD
-import React from "react"
-import { SpaceVertical, FadeIn, Divider, Label } from "@looker/components"
-import { ExternalLink } from "../../ExternalLink"
-=======
 import React from 'react'
 import { SpaceVertical, FadeIn, Divider, Label } from '@looker/components'
 import { ExternalLink } from '../../ExternalLink'
 import { Diagram } from '../DiagramCanvas/Diagram'
 import { Italics } from '../FrameHelpers'
->>>>>>> 9fd18d7a
 import {
   view_explore,
   view_dimensions,
   join_dimensions,
   join_explore
-<<<<<<< HEAD
-} from "./HelpPanelData"
-import { Diagram } from "../DiagramCanvas/Diagram"
-import { Italics } from "../FrameHelpers"
-import { SettingsPanel, HelpBody, PanelHeading } from "./frame_components"
-=======
 } from './HelpPanelData'
 import { SettingsPanel, HelpBody, PanelHeading } from './frame_components'
->>>>>>> 9fd18d7a
 
 export const HelpPanel: React.FC = () => {
   return (
@@ -58,22 +45,14 @@
           <PanelHeading>Diagram Help</PanelHeading>
           <Label>Views</Label>
           <Diagram
-<<<<<<< HEAD
-            type={"help-view"}
-=======
             type={'help-view'}
->>>>>>> 9fd18d7a
             dimensions={view_dimensions.diagramDict}
             explore={view_explore}
             reload={false}
             selectionInfo={{}}
             setSelectionInfo={undefined}
             hiddenToggle={true}
-<<<<<<< HEAD
-            displayFieldType={"all"}
-=======
             displayFieldType={'all'}
->>>>>>> 9fd18d7a
             viewVisible={{ order_items: true }}
             zoomFactor={0.479}
             setZoomFactor={() => {}}
@@ -90,49 +69,27 @@
           <HelpBody>
             The base view is indicated by a dark blue header. In each view
             table, dimension rows are white; measure rows are light orange.
-<<<<<<< HEAD
           </HelpBody>
           <HelpBody>
             To the left of each field is an icon representing its type. If the
             field is a primary key, a key icon appears to the right of the field
             name.
           </HelpBody>
-=======
-          </HelpBody>
-          <HelpBody>
-            To the left of each field is an icon representing its type. If the
-            field is a primary key, a key icon appears to the right of the field
-            name.
-          </HelpBody>
->>>>>>> 9fd18d7a
           <HelpBody>Click on a table row to see its metadata.</HelpBody>
           <Divider appearance="light" />
           <Label>Joins</Label>
           <Diagram
-<<<<<<< HEAD
-            type={"help-join"}
-=======
             type={'help-join'}
->>>>>>> 9fd18d7a
             dimensions={join_dimensions.diagramDict}
             explore={join_explore}
             reload={false}
             selectionInfo={{
-<<<<<<< HEAD
-              lookmlElement: "join",
-              name: "forecast"
-            }}
-            setSelectionInfo={undefined}
-            hiddenToggle={true}
-            displayFieldType={"all"}
-=======
               lookmlElement: 'join',
               name: 'forecast'
             }}
             setSelectionInfo={undefined}
             hiddenToggle={true}
             displayFieldType={'all'}
->>>>>>> 9fd18d7a
             viewVisible={{ polling: true, forecast: true }}
             zoomFactor={0.249}
             setZoomFactor={() => {}}
@@ -154,11 +111,7 @@
             The shape of the line, where it attaches to the view or field,
             conveys the cardinality of the relationship between the two objects;
             a forked line indicates a “many” cardinality, and a single line
-<<<<<<< HEAD
-            indicates a “one” cardinality. You would read the relationship as{" "}
-=======
             indicates a “one” cardinality. You would read the relationship as{' '}
->>>>>>> 9fd18d7a
             <Italics>from</Italics> the base view <Italics>to</Italics> the
             joined view.
           </HelpBody>
