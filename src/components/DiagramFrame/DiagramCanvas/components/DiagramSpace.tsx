--- conflicted
+++ resolved
@@ -24,12 +24,8 @@
 
  */
 
-<<<<<<< HEAD
-import styled from "styled-components"
-=======
 import styled from 'styled-components'
 import { theme } from '@looker/components'
->>>>>>> 9fd18d7a
 import {
   DIAGRAM_BACKGROUND_COLOR,
   DIAGRAM_HOVER_COLOR,
@@ -56,20 +52,11 @@
   DIAGRAM_MEASURE_ICON_COLOR,
   DIAGRAM_JOINED_VIEW_HOVER_COLOR,
   DIAGRAM_BASE_VIEW_HOVER_COLOR
-<<<<<<< HEAD
-} from "../../../../utils/constants"
-import { theme } from "@looker/components"
-
-export const DiagramSpace = styled.svg`
-  background-color: ${(props: any) =>
-    props.type === "help-view" || props.type === "help-join"
-=======
 } from '../../../../utils/constants'
 
 export const DiagramSpace = styled.svg`
   background-color: ${(props: any) =>
     props.type === 'help-view' || props.type === 'help-join'
->>>>>>> 9fd18d7a
       ? theme.colors.background
       : DIAGRAM_BACKGROUND_COLOR};
   .display-area {
@@ -247,11 +234,7 @@
     fill: ${DIAGRAM_FIELD_COLOR};
   }
 
-<<<<<<< HEAD
-  g[class^="join-"] > g.join-path-icon {
-=======
   g[class^='join-'] > g.join-path-icon {
->>>>>>> 9fd18d7a
     opacity: 0;
   }
 
