--- conflicted
+++ resolved
@@ -24,11 +24,7 @@
 
  */
 
-<<<<<<< HEAD
-import React from "react"
-=======
 import React from 'react'
->>>>>>> 9fd18d7a
 
 export const EmptyStateArt: React.FC = () => {
   return (
