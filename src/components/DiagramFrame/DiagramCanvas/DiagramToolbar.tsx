--- conflicted
+++ resolved
@@ -24,21 +24,12 @@
 
  */
 
-<<<<<<< HEAD
-import React from "react"
-import { Divider, Flex, FlexItem, IconButton, theme } from "@looker/components"
-import { Add } from "@styled-icons/material/Add"
-import { Remove } from "@styled-icons/material/Remove"
-import { Map } from "@styled-icons/material/Map"
-import { CenterFocusWeak } from "@styled-icons/material/CenterFocusWeak"
-=======
 import React from 'react'
 import { Divider, Flex, FlexItem, IconButton, theme } from '@looker/components'
 import { Add } from '@styled-icons/material/Add'
 import { Remove } from '@styled-icons/material/Remove'
 import { Map } from '@styled-icons/material/Map'
 import { CenterFocusWeak } from '@styled-icons/material/CenterFocusWeak'
->>>>>>> 9fd18d7a
 
 import {
   OVERRIDE_KEY_SUBTLE,
@@ -49,17 +40,10 @@
   X_INIT,
   Y_INIT,
   ZOOM_INIT
-<<<<<<< HEAD
-} from "../../../utils/constants"
-import { DiagramToolbarProps } from "./types"
-import { Toolbar } from "./components/canvas_components"
-import { formatZoom } from "./utils"
-=======
 } from '../../../utils/constants'
 import { DiagramToolbarProps } from './types'
 import { Toolbar } from './components/canvas_components'
 import { formatZoom } from './utils'
->>>>>>> 9fd18d7a
 
 export const DiagramToolbar: React.FC<DiagramToolbarProps> = ({
   zoomFactor,
