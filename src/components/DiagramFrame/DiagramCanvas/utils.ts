/*

 MIT License

 Copyright (c) 2021 Looker Data Sciences, Inc.

 Permission is hereby granted, free of charge, to any person obtaining a copy
 of this software and associated documentation files (the "Software"), to deal
 in the Software without restriction, including without limitation the rights
 to use, copy, modify, merge, publish, distribute, sublicense, and/or sell
 copies of the Software, and to permit persons to whom the Software is
 furnished to do so, subject to the following conditions:

 The above copyright notice and this permission notice shall be included in all
 copies or substantial portions of the Software.

 THE SOFTWARE IS PROVIDED "AS IS", WITHOUT WARRANTY OF ANY KIND, EXPRESS OR
 IMPLIED, INCLUDING BUT NOT LIMITED TO THE WARRANTIES OF MERCHANTABILITY,
 FITNESS FOR A PARTICULAR PURPOSE AND NONINFRINGEMENT. IN NO EVENT SHALL THE
 AUTHORS OR COPYRIGHT HOLDERS BE LIABLE FOR ANY CLAIM, DAMAGES OR OTHER
 LIABILITY, WHETHER IN AN ACTION OF CONTRACT, TORT OR OTHERWISE, ARISING FROM,
 OUT OF OR IN CONNECTION WITH THE SOFTWARE OR THE USE OR OTHER DEALINGS IN THE
 SOFTWARE.

 */

export const formatZoom = (zoomFactor: number) =>
<<<<<<< HEAD
  (Math.round(zoomFactor * 10) * 10).toString() + "%"
=======
  (Math.round(zoomFactor * 10) * 10).toString() + '%'
>>>>>>> 9fd18d7a
<|MERGE_RESOLUTION|>--- conflicted
+++ resolved
@@ -25,8 +25,4 @@
  */
 
 export const formatZoom = (zoomFactor: number) =>
-<<<<<<< HEAD
-  (Math.round(zoomFactor * 10) * 10).toString() + "%"
-=======
-  (Math.round(zoomFactor * 10) * 10).toString() + '%'
->>>>>>> 9fd18d7a
+  (Math.round(zoomFactor * 10) * 10).toString() + '%'