/*

 MIT License

 Copyright (c) 2021 Looker Data Sciences, Inc.

 Permission is hereby granted, free of charge, to any person obtaining a copy
 of this software and associated documentation files (the "Software"), to deal
 in the Software without restriction, including without limitation the rights
 to use, copy, modify, merge, publish, distribute, sublicense, and/or sell
 copies of the Software, and to permit persons to whom the Software is
 furnished to do so, subject to the following conditions:

 The above copyright notice and this permission notice shall be included in all
 copies or substantial portions of the Software.

 THE SOFTWARE IS PROVIDED "AS IS", WITHOUT WARRANTY OF ANY KIND, EXPRESS OR
 IMPLIED, INCLUDING BUT NOT LIMITED TO THE WARRANTIES OF MERCHANTABILITY,
 FITNESS FOR A PARTICULAR PURPOSE AND NONINFRINGEMENT. IN NO EVENT SHALL THE
 AUTHORS OR COPYRIGHT HOLDERS BE LIABLE FOR ANY CLAIM, DAMAGES OR OTHER
 LIABILITY, WHETHER IN AN ACTION OF CONTRACT, TORT OR OTHERWISE, ARISING FROM,
 OUT OF OR IN CONNECTION WITH THE SOFTWARE OR THE USE OR OTHER DEALINGS IN THE
 SOFTWARE.

 */
<<<<<<< HEAD
import {
  DiagramMetadata,
  DiagrammedModel
} from "../../../utils/LookmlDiagrammer/"
import { SelectionInfoPacket, VisibleViewLookup } from "../../interfaces"
import { DetailedModel } from "../../../utils/fetchers"
import { ILookmlModelExplore, ILookmlModel } from "@looker/sdk/lib/4.0/models"
=======
import { ILookmlModelExplore, ILookmlModel } from '@looker/sdk/lib/4.0/models'
import {
  DiagramMetadata,
  DiagrammedModel
} from '../../../utils/LookmlDiagrammer/'
import { SelectionInfoPacket, VisibleViewLookup } from '../../interfaces'
import { DetailedModel } from '../../../utils/fetchers'
>>>>>>> 9fd18d7a

export interface DiagramProps {
  type: string
  dimensions: DiagramMetadata
  explore: ILookmlModelExplore
  reload: boolean
  selectionInfo: SelectionInfoPacket
  setSelectionInfo: (packet: SelectionInfoPacket) => void
  hiddenToggle: boolean
  displayFieldType: string
  viewVisible: VisibleViewLookup
  zoomFactor: number
  setZoomFactor: (zoomFactor: number) => void
  viewPosition: any
  setViewPosition: (positionPacket: any) => void
}

export interface DiagramToolbarProps {
  zoomFactor: number
  reload: boolean
  defaultMinimap: boolean
  minimapUntoggled: boolean
  minimapEnabled: boolean
  setZoomFactor: (k: number) => void
  setViewPosition: (posPacket: any) => void
  setReload: (r: boolean) => void
  setMinimapUntoggled: (ut: boolean) => void
  setMinimapEnabled: (e: boolean) => void
}

export interface DiagramCanvasProps {
  unfilteredModels: ILookmlModel[]
  modelDetail: DetailedModel
  pathModelName: string
  pathExploreName: string
  currentDimensions: DiagrammedModel
  zoomFactor: number
  reload: boolean
  minimapUntoggled: boolean
  minimapEnabled: boolean
  setZoomFactor: (k: number) => void
  setViewPosition: (posPacket: any) => void
  setReload: (r: boolean) => void
  setMinimapUntoggled: (ut: boolean) => void
  setMinimapEnabled: (e: boolean) => void
  explore: ILookmlModelExplore
  selectionInfo: SelectionInfoPacket
  setSelectionInfo: (packet: SelectionInfoPacket) => void
  hiddenToggle: boolean
  displayFieldType: string
  viewVisible: VisibleViewLookup
  viewPosition: any
}<|MERGE_RESOLUTION|>--- conflicted
+++ resolved
@@ -23,15 +23,6 @@
  SOFTWARE.
 
  */
-<<<<<<< HEAD
-import {
-  DiagramMetadata,
-  DiagrammedModel
-} from "../../../utils/LookmlDiagrammer/"
-import { SelectionInfoPacket, VisibleViewLookup } from "../../interfaces"
-import { DetailedModel } from "../../../utils/fetchers"
-import { ILookmlModelExplore, ILookmlModel } from "@looker/sdk/lib/4.0/models"
-=======
 import { ILookmlModelExplore, ILookmlModel } from '@looker/sdk/lib/4.0/models'
 import {
   DiagramMetadata,
@@ -39,7 +30,6 @@
 } from '../../../utils/LookmlDiagrammer/'
 import { SelectionInfoPacket, VisibleViewLookup } from '../../interfaces'
 import { DetailedModel } from '../../../utils/fetchers'
->>>>>>> 9fd18d7a
 
 export interface DiagramProps {
   type: string
