/*

 MIT License

 Copyright (c) 2021 Looker Data Sciences, Inc.

 Permission is hereby granted, free of charge, to any person obtaining a copy
 of this software and associated documentation files (the "Software"), to deal
 in the Software without restriction, including without limitation the rights
 to use, copy, modify, merge, publish, distribute, sublicense, and/or sell
 copies of the Software, and to permit persons to whom the Software is
 furnished to do so, subject to the following conditions:

 The above copyright notice and this permission notice shall be included in all
 copies or substantial portions of the Software.

 THE SOFTWARE IS PROVIDED "AS IS", WITHOUT WARRANTY OF ANY KIND, EXPRESS OR
 IMPLIED, INCLUDING BUT NOT LIMITED TO THE WARRANTIES OF MERCHANTABILITY,
 FITNESS FOR A PARTICULAR PURPOSE AND NONINFRINGEMENT. IN NO EVENT SHALL THE
 AUTHORS OR COPYRIGHT HOLDERS BE LIABLE FOR ANY CLAIM, DAMAGES OR OTHER
 LIABILITY, WHETHER IN AN ACTION OF CONTRACT, TORT OR OTHERWISE, ARISING FROM,
 OUT OF OR IN CONNECTION WITH THE SOFTWARE OR THE USE OR OTHER DEALINGS IN THE
 SOFTWARE.

 */

export function makeJoinIcon(
  join: any,
  iconWidth: number,
  pillWidth: number,
  lX: number,
  lY: number,
  joinTypeLabel: string
) {
<<<<<<< HEAD
  const iconG = join.append("g").attr("class", "join-path-icon")

  iconG
    .append("rect")
    .attr("fill", "none")
    .attr("class", "join-path-icon-background")
    .style("rx", 15)
    .style("ry", 15)
    .attr("width", pillWidth)
    .attr("height", 36)
    .attr("transform", `translate(${lX + 2.5}, ${lY + 5})`)
    .style("filter", "url(#drop-shadow)")
    .style("opacity", 0.2)

  iconG
    .append("rect")
    .attr("fill", "none")
    .attr("class", "join-path-icon-background")
    .style("rx", 15)
    .style("ry", 15)
    .attr("width", pillWidth)
    .attr("height", 36)
    .attr("transform", `translate(${lX + 2.5}, ${lY + 5})`)

  joinTypeLabel === "left_outer" &&
    iconG
      .append("g")
=======
  const iconG = join.append('g').attr('class', 'join-path-icon')

  iconG
    .append('rect')
    .attr('fill', 'none')
    .attr('class', 'join-path-icon-background')
    .style('rx', 15)
    .style('ry', 15)
    .attr('width', pillWidth)
    .attr('height', 36)
    .attr('transform', `translate(${lX + 2.5}, ${lY + 5})`)
    .style('filter', 'url(#drop-shadow)')
    .style('opacity', 0.2)

  iconG
    .append('rect')
    .attr('fill', 'none')
    .attr('class', 'join-path-icon-background')
    .style('rx', 15)
    .style('ry', 15)
    .attr('width', pillWidth)
    .attr('height', 36)
    .attr('transform', `translate(${lX + 2.5}, ${lY + 5})`)

  joinTypeLabel === 'left_outer' &&
    iconG
      .append('g')
>>>>>>> 9fd18d7a
      .html(
        `<svg xmlns="http://www.w3.org/2000/svg" width="48" height="32" viewBox="0 0 48 32" fill="none">
  <path d="M30 16C30 22.6274 24.6274 28 18 28C11.3726 28 6 22.6274 6 16C6 9.37258 11.3726 4 18 4C24.6274 4 30 9.37258 30 16Z" fill="#8C3AC6" fill-opacity="0.64"/>
  <path d="M42 16C42 22.6274 36.6274 28 30 28C23.3726 28 18 22.6274 18 16C18 9.37258 23.3726 4 30 4C36.6274 4 42 9.37258 42 16Z" fill="#6CA290" fill-opacity="0.15"/>
  <path fill-rule="evenodd" clip-rule="evenodd" d="M24 26.3946C27.5868 24.3198 30 20.4417 30 16C30 11.5583 27.5868 7.68024 24 5.60539C25.765 4.58437 27.8143 4 30 4C36.6274 4 42 9.37258 42 16C42 22.6274 36.6274 28 30 28C27.8143 28 25.765 27.4156 24 26.3946Z" fill="white"/>
  <g opacity="0.4">
  <mask id="mask0" mask-type="alpha" maskUnits="userSpaceOnUse" x="5" y="3" width="19" height="26">
  <path fill-rule="evenodd" clip-rule="evenodd" d="M24 4.73917C20.2139 6.98693 17.6667 11.1882 17.6667 16C17.6667 20.8118 20.2139 25.0131 24 27.2608C22.1369 28.3669 19.9738 29 17.6667 29C10.6711 29 5 23.1797 5 16C5 8.8203 10.6711 3 17.6667 3C19.9738 3 22.1369 3.63307 24 4.73917Z" fill="white"/>
  </mask>
  <g mask="url(#mask0)">
  <rect y="7" width="26" height="2" fill="#41344A"/>
  <rect x="1" y="3" width="26" height="2" fill="#41344A"/>
  <rect y="11" width="26" height="2" fill="#41344A"/>
  <rect y="15" width="26" height="2" fill="#41344A"/>
  <rect y="19" width="26" height="2" fill="#41344A"/>
  <rect y="23" width="26" height="2" fill="#41344A"/>
  <rect x="2" y="27" width="26" height="2" fill="#41344A"/>
  </g>
  </g>
  <path fill-rule="evenodd" clip-rule="evenodd" d="M44 16C44 23.732 37.732 30 30 30C22.268 30 16 23.732 16 16C16 8.26801 22.268 2 30 2C37.732 2 44 8.26801 44 16ZM30 28C36.6274 28 42 22.6274 42 16C42 9.37258 36.6274 4 30 4C23.3726 4 18 9.37258 18 16C18 22.6274 23.3726 28 30 28Z" fill="#194839"/>
  <path fill-rule="evenodd" clip-rule="evenodd" d="M32 16C32 23.732 25.732 30 18 30C10.268 30 4 23.732 4 16C4 8.26801 10.268 2 18 2C25.732 2 32 8.26801 32 16ZM18 28C24.6274 28 30 22.6274 30 16C30 9.37258 24.6274 4 18 4C11.3726 4 6 9.37258 6 16C6 22.6274 11.3726 28 18 28Z" fill="#41344A"/>
  <path d="M24 27C27.5868 24.8043 30 20.7004 30 16C30 11.2996 27.5868 7.1957 24 5C20.4132 7.1957 18 11.2996 18 16C18 20.7004 20.4132 24.8043 24 27Z" fill="#B2C6D8"/>
  </svg>`
      )
<<<<<<< HEAD
      .attr("transform", `translate(${lX}, ${lY + 7})`)

  joinTypeLabel === "inner" &&
    iconG
      .append("g")
=======
      .attr('transform', `translate(${lX}, ${lY + 7})`)

  joinTypeLabel === 'inner' &&
    iconG
      .append('g')
>>>>>>> 9fd18d7a
      .html(
        `
  <svg width="48" height="32" viewBox="0 0 48 32" fill="none" xmlns="http://www.w3.org/2000/svg">
<path d="M30 16C30 22.6274 24.6274 28 18 28C11.3726 28 6 22.6274 6 16C6 9.37258 11.3726 4 18 4C24.6274 4 30 9.37258 30 16Z" fill="#8D6BA5" fill-opacity="0.15"/>
<path d="M42 16C42 22.6274 36.6274 28 30 28C23.3726 28 18 22.6274 18 16C18 9.37258 23.3726 4 30 4C36.6274 4 42 9.37258 42 16Z" fill="#6CA290" fill-opacity="0.15"/>
<path d="M24 27C27.5868 24.8043 30 20.7004 30 16C30 11.2996 27.5868 7.1957 24 5C20.4132 7.1957 18 11.2996 18 16C18 20.7004 20.4132 24.8043 24 27Z" fill="#80AAD0"/>
<mask id="innermask0" mask-type="alpha" maskUnits="userSpaceOnUse" x="18" y="5" width="12" height="22">
<path d="M24 26.7892C27.5868 24.6146 30 20.55 30 15.8946C30 11.2393 27.5868 7.17466 24 5C20.4132 7.17466 18 11.2393 18 15.8946C18 20.55 20.4132 24.6146 24 26.7892Z" fill="#6CA290"/>
</mask>
<g mask="url(#innermask0)" style="opacity:1;">
<rect opacity="0.5" width="26.3182" height="2" transform="matrix(-0.855554 -0.517714 -0.482492 0.8759 39.7583 14.125)" fill="white"/>
<rect opacity="0.5" width="26.3182" height="2" transform="matrix(-0.855554 -0.517714 -0.482492 0.8759 37.7583 17.7559)" fill="white"/>
<rect opacity="0.5" width="26.3182" height="2" transform="matrix(-0.855554 -0.517714 -0.482492 0.8759 35.7583 21.3867)" fill="white"/>
<rect opacity="0.5" width="26.3182" height="2" transform="matrix(-0.855554 -0.517714 -0.482492 0.8759 33.7583 25.0176)" fill="white"/>
<rect opacity="0.5" width="26.3182" height="2" transform="matrix(-0.855554 -0.517714 -0.482492 0.8759 31.7583 28.6484)" fill="white"/>
</g>
<path fill-rule="evenodd" clip-rule="evenodd" d="M44 16C44 23.732 37.732 30 30 30C22.268 30 16 23.732 16 16C16 8.26801 22.268 2 30 2C37.732 2 44 8.26801 44 16ZM30 28C36.6274 28 42 22.6274 42 16C42 9.37258 36.6274 4 30 4C23.3726 4 18 9.37258 18 16C18 22.6274 23.3726 28 30 28Z" fill="#194839"/>
<path fill-rule="evenodd" clip-rule="evenodd" d="M32 16C32 23.732 25.732 30 18 30C10.268 30 4 23.732 4 16C4 8.26801 10.268 2 18 2C25.732 2 32 8.26801 32 16ZM18 28C24.6274 28 30 22.6274 30 16C30 9.37258 24.6274 4 18 4C11.3726 4 6 9.37258 6 16C6 22.6274 11.3726 28 18 28Z" fill="#41344A"/>
</svg>`
      )
<<<<<<< HEAD
      .attr("transform", `translate(${lX}, ${lY + 7})`)

  joinTypeLabel === "full_outer" &&
    iconG
      .append("g")
=======
      .attr('transform', `translate(${lX}, ${lY + 7})`)

  joinTypeLabel === 'full_outer' &&
    iconG
      .append('g')
>>>>>>> 9fd18d7a
      .html(
        `<svg xmlns="http://www.w3.org/2000/svg" width="48" height="32" viewBox="0 0 48 32" fill="none">
  <path d="M30 16C30 22.6274 24.6274 28 18 28C11.3726 28 6 22.6274 6 16C6 9.37258 11.3726 4 18 4C24.6274 4 30 9.37258 30 16Z" fill="#8C3AC6" fill-opacity="0.64"/>
  <path d="M42 16C42 22.6274 36.6274 28 30 28C23.3726 28 18 22.6274 18 16C18 9.37258 23.3726 4 30 4C36.6274 4 42 9.37258 42 16Z" fill="#6CA290" fill-opacity="0.72"/>
  <path d="M24 27C27.5868 24.8043 30 20.7004 30 16C30 11.2996 27.5868 7.1957 24 5C20.4132 7.1957 18 11.2996 18 16C18 20.7004 20.4132 24.8043 24 27Z" fill="#C2CAD1"/>
  <g opacity="0.4">
  <mask id="outermask0" mask-type="alpha" maskUnits="userSpaceOnUse" x="6" y="4" width="18" height="24">
  <path fill-rule="evenodd" clip-rule="evenodd" d="M24 5.60539C20.4132 7.68025 18 11.5583 18 16C18 20.4417 20.4132 24.3198 24 26.3946C22.235 27.4156 20.1857 28 18 28C11.3726 28 6 22.6274 6 16C6 9.37258 11.3726 4 18 4C20.1857 4 22.235 4.58437 24 5.60539Z" fill="white"/>
  </mask>
  <g mask="url(#outermask0)">
  <rect x="1" y="7" width="26" height="2" fill="#41344A"/>
  <rect x="2" y="3" width="26" height="2" fill="#41344A"/>
  <rect x="1" y="11" width="26" height="2" fill="#41344A"/>
  <rect x="1" y="15" width="26" height="2" fill="#41344A"/>
  <rect x="1" y="19" width="26" height="2" fill="#41344A"/>
  <rect x="1" y="23" width="26" height="2" fill="#41344A"/>
  <rect x="2" y="27" width="26" height="2" fill="#41344A"/>
  </g>
  </g>
  <path fill-rule="evenodd" clip-rule="evenodd" d="M44 16C44 23.732 37.732 30 30 30C22.268 30 16 23.732 16 16C16 8.26801 22.268 2 30 2C37.732 2 44 8.26801 44 16ZM30 28C36.6274 28 42 22.6274 42 16C42 9.37258 36.6274 4 30 4C23.3726 4 18 9.37258 18 16C18 22.6274 23.3726 28 30 28Z" fill="#194839"/>
  <g opacity="0.4">
  <mask id="outermask1" mask-type="alpha" maskUnits="userSpaceOnUse" x="24" y="4" width="18" height="24">
  <path fill-rule="evenodd" clip-rule="evenodd" d="M24 5.60539C27.5868 7.68025 30 11.5583 30 16C30 20.4417 27.5868 24.3198 24 26.3946C25.765 27.4156 27.8143 28 30 28C36.6274 28 42 22.6274 42 16C42 9.37258 36.6274 4 30 4C27.8143 4 25.765 4.58437 24 5.60539Z" fill="#194839"/>
  </mask>
  <g mask="url(#outermask1)">
  <rect width="26" height="2" transform="matrix(-1 0 0 1 47 7)" fill="#194839"/>
  <rect width="26" height="2" transform="matrix(-1 0 0 1 46 3)" fill="#194839"/>
  <rect width="26" height="2" transform="matrix(-1 0 0 1 47 11)" fill="#194839"/>
  <rect width="26" height="2" transform="matrix(-1 0 0 1 47 15)" fill="#194839"/>
  <rect width="26" height="2" transform="matrix(-1 0 0 1 47 19)" fill="#194839"/>
  <rect width="26" height="2" transform="matrix(-1 0 0 1 47 23)" fill="#194839"/>
  <rect width="26" height="2" transform="matrix(-1 0 0 1 46 27)" fill="#194839"/>
  </g>
  </g>
  <path fill-rule="evenodd" clip-rule="evenodd" d="M32 16C32 23.732 25.732 30 18 30C10.268 30 4 23.732 4 16C4 8.26801 10.268 2 18 2C25.732 2 32 8.26801 32 16ZM18 28C24.6274 28 30 22.6274 30 16C30 9.37258 24.6274 4 18 4C11.3726 4 6 9.37258 6 16C6 22.6274 11.3726 28 18 28Z" fill="#41344A"/>
  <path d="M24 27C27.5868 24.8043 30 20.7004 30 16C30 11.2996 27.5868 7.1957 24 5C20.4132 7.1957 18 11.2996 18 16C18 20.7004 20.4132 24.8043 24 27Z" fill="#B2C6D8"/>
  </svg>`
      )
<<<<<<< HEAD
      .attr("transform", `translate(${lX}, ${lY + 7})`)

  joinTypeLabel === "cross" &&
    iconG
      .append("g")
=======
      .attr('transform', `translate(${lX}, ${lY + 7})`)

  joinTypeLabel === 'cross' &&
    iconG
      .append('g')
>>>>>>> 9fd18d7a
      .html(
        `<svg xmlns="http://www.w3.org/2000/svg" width="80" height="32" viewBox="0 0 80 32" fill="none">
  <path d="M27 17C27 23.6274 21.6274 29 15 29C8.37258 29 3 23.6274 3 17C3 10.3726 8.37258 5 15 5C21.6274 5 27 10.3726 27 17Z" fill="#8C3AC6" fill-opacity="0.64"/>
  <path d="M77 17C77 23.6274 71.6274 29 65 29C58.3726 29 53 23.6274 53 17C53 10.3726 58.3726 5 65 5C71.6274 5 77 10.3726 77 17Z" fill="#6CA290" fill-opacity="0.72"/>
  <path fill-rule="evenodd" clip-rule="evenodd" d="M79 17C79 24.732 72.732 31 65 31C57.268 31 51 24.732 51 17C51 9.26801 57.268 3 65 3C72.732 3 79 9.26801 79 17ZM65 29C71.6274 29 77 23.6274 77 17C77 10.3726 71.6274 5 65 5C58.3726 5 53 10.3726 53 17C53 23.6274 58.3726 29 65 29Z" fill="#194839"/>
  <path fill-rule="evenodd" clip-rule="evenodd" d="M29 17C29 24.732 22.732 31 15 31C7.26801 31 1 24.732 1 17C1 9.26801 7.26801 3 15 3C22.732 3 29 9.26801 29 17ZM15 29C21.6274 29 27 23.6274 27 17C27 10.3726 21.6274 5 15 5C8.37258 5 3 10.3726 3 17C3 23.6274 8.37258 29 15 29Z" fill="#41344A"/>
  <path d="M33 9.5H47" stroke="black" stroke-width="1.5" stroke-linecap="round"/>
  <path d="M33 25.5H47" stroke="black" stroke-width="1.5" stroke-linecap="round"/>
  <path d="M33 14L47 21" stroke="black" stroke-width="1.5" stroke-linecap="round"/>
  <path d="M47 14L33 21" stroke="black" stroke-width="1.5" stroke-linecap="round"/>
  <g opacity="0.4">
  <mask id="crossmask0" mask-type="alpha" maskUnits="userSpaceOnUse" x="53" y="5" width="24" height="24">
  <path d="M77 17C77 23.6274 71.6274 29 65 29C58.3726 29 53 23.6274 53 17C53 10.3726 58.3726 5 65 5C71.6274 5 77 10.3726 77 17Z" fill="#6CA290" fill-opacity="0.72"/>
  </mask>
  <g mask="url(#crossmask0)">
  <rect width="26" height="2" transform="matrix(-1 0 0 1 78 9)" fill="#194839"/>
  <rect width="26" height="2" transform="matrix(-1 0 0 1 77 5)" fill="#194839"/>
  <rect width="26" height="2" transform="matrix(-1 0 0 1 78 13)" fill="#194839"/>
  <rect width="26" height="2" transform="matrix(-1 0 0 1 78 17)" fill="#194839"/>
  <rect width="26" height="2" transform="matrix(-1 0 0 1 78 21)" fill="#194839"/>
  <rect width="26" height="2" transform="matrix(-1 0 0 1 78 25)" fill="#194839"/>
  </g>
  </g>
  <g opacity="0.6">
  <mask id="mask1" mask-type="alpha" maskUnits="userSpaceOnUse" x="3" y="5" width="24" height="24">
  <path d="M27 17C27 23.6274 21.6274 29 15 29C8.37258 29 3 23.6274 3 17C3 10.3726 8.37258 5 15 5C21.6274 5 27 10.3726 27 17Z" fill="#8C3AC6" fill-opacity="0.64"/>
  </mask>
  <g mask="url(#mask1)">
  <rect x="1" y="8" width="26" height="2" fill="#41344A"/>
  <rect x="2" y="4" width="26" height="2" fill="#41344A"/>
  <rect x="1" y="12" width="26" height="2" fill="#41344A"/>
  <rect x="1" y="16" width="26" height="2" fill="#41344A"/>
  <rect x="1" y="20" width="26" height="2" fill="#41344A"/>
  <rect x="1" y="24" width="26" height="2" fill="#41344A"/>
  <rect x="3" y="28" width="26" height="2" fill="#41344A"/>
  </g>
  </g>
  </svg>`
      )
<<<<<<< HEAD
      .attr("transform", `translate(${lX + 4}, ${lY + 6})`)

  iconG
    .append("text")
    .attr("class", "join-path-icon-label")
    .attr("fill", "none")
    .text(joinTypeLabel)
    .attr("transform", `translate(${lX + iconWidth}, ${lY + 29})`)
=======
      .attr('transform', `translate(${lX + 4}, ${lY + 6})`)

  iconG
    .append('text')
    .attr('class', 'join-path-icon-label')
    .attr('fill', 'none')
    .text(joinTypeLabel)
    .attr('transform', `translate(${lX + iconWidth}, ${lY + 29})`)
>>>>>>> 9fd18d7a
}<|MERGE_RESOLUTION|>--- conflicted
+++ resolved
@@ -32,35 +32,6 @@
   lY: number,
   joinTypeLabel: string
 ) {
-<<<<<<< HEAD
-  const iconG = join.append("g").attr("class", "join-path-icon")
-
-  iconG
-    .append("rect")
-    .attr("fill", "none")
-    .attr("class", "join-path-icon-background")
-    .style("rx", 15)
-    .style("ry", 15)
-    .attr("width", pillWidth)
-    .attr("height", 36)
-    .attr("transform", `translate(${lX + 2.5}, ${lY + 5})`)
-    .style("filter", "url(#drop-shadow)")
-    .style("opacity", 0.2)
-
-  iconG
-    .append("rect")
-    .attr("fill", "none")
-    .attr("class", "join-path-icon-background")
-    .style("rx", 15)
-    .style("ry", 15)
-    .attr("width", pillWidth)
-    .attr("height", 36)
-    .attr("transform", `translate(${lX + 2.5}, ${lY + 5})`)
-
-  joinTypeLabel === "left_outer" &&
-    iconG
-      .append("g")
-=======
   const iconG = join.append('g').attr('class', 'join-path-icon')
 
   iconG
@@ -88,7 +59,6 @@
   joinTypeLabel === 'left_outer' &&
     iconG
       .append('g')
->>>>>>> 9fd18d7a
       .html(
         `<svg xmlns="http://www.w3.org/2000/svg" width="48" height="32" viewBox="0 0 48 32" fill="none">
   <path d="M30 16C30 22.6274 24.6274 28 18 28C11.3726 28 6 22.6274 6 16C6 9.37258 11.3726 4 18 4C24.6274 4 30 9.37258 30 16Z" fill="#8C3AC6" fill-opacity="0.64"/>
@@ -113,19 +83,11 @@
   <path d="M24 27C27.5868 24.8043 30 20.7004 30 16C30 11.2996 27.5868 7.1957 24 5C20.4132 7.1957 18 11.2996 18 16C18 20.7004 20.4132 24.8043 24 27Z" fill="#B2C6D8"/>
   </svg>`
       )
-<<<<<<< HEAD
-      .attr("transform", `translate(${lX}, ${lY + 7})`)
-
-  joinTypeLabel === "inner" &&
-    iconG
-      .append("g")
-=======
       .attr('transform', `translate(${lX}, ${lY + 7})`)
 
   joinTypeLabel === 'inner' &&
     iconG
       .append('g')
->>>>>>> 9fd18d7a
       .html(
         `
   <svg width="48" height="32" viewBox="0 0 48 32" fill="none" xmlns="http://www.w3.org/2000/svg">
@@ -146,19 +108,11 @@
 <path fill-rule="evenodd" clip-rule="evenodd" d="M32 16C32 23.732 25.732 30 18 30C10.268 30 4 23.732 4 16C4 8.26801 10.268 2 18 2C25.732 2 32 8.26801 32 16ZM18 28C24.6274 28 30 22.6274 30 16C30 9.37258 24.6274 4 18 4C11.3726 4 6 9.37258 6 16C6 22.6274 11.3726 28 18 28Z" fill="#41344A"/>
 </svg>`
       )
-<<<<<<< HEAD
-      .attr("transform", `translate(${lX}, ${lY + 7})`)
-
-  joinTypeLabel === "full_outer" &&
-    iconG
-      .append("g")
-=======
       .attr('transform', `translate(${lX}, ${lY + 7})`)
 
   joinTypeLabel === 'full_outer' &&
     iconG
       .append('g')
->>>>>>> 9fd18d7a
       .html(
         `<svg xmlns="http://www.w3.org/2000/svg" width="48" height="32" viewBox="0 0 48 32" fill="none">
   <path d="M30 16C30 22.6274 24.6274 28 18 28C11.3726 28 6 22.6274 6 16C6 9.37258 11.3726 4 18 4C24.6274 4 30 9.37258 30 16Z" fill="#8C3AC6" fill-opacity="0.64"/>
@@ -197,19 +151,11 @@
   <path d="M24 27C27.5868 24.8043 30 20.7004 30 16C30 11.2996 27.5868 7.1957 24 5C20.4132 7.1957 18 11.2996 18 16C18 20.7004 20.4132 24.8043 24 27Z" fill="#B2C6D8"/>
   </svg>`
       )
-<<<<<<< HEAD
-      .attr("transform", `translate(${lX}, ${lY + 7})`)
-
-  joinTypeLabel === "cross" &&
-    iconG
-      .append("g")
-=======
       .attr('transform', `translate(${lX}, ${lY + 7})`)
 
   joinTypeLabel === 'cross' &&
     iconG
       .append('g')
->>>>>>> 9fd18d7a
       .html(
         `<svg xmlns="http://www.w3.org/2000/svg" width="80" height="32" viewBox="0 0 80 32" fill="none">
   <path d="M27 17C27 23.6274 21.6274 29 15 29C8.37258 29 3 23.6274 3 17C3 10.3726 8.37258 5 15 5C21.6274 5 27 10.3726 27 17Z" fill="#8C3AC6" fill-opacity="0.64"/>
@@ -249,16 +195,6 @@
   </g>
   </svg>`
       )
-<<<<<<< HEAD
-      .attr("transform", `translate(${lX + 4}, ${lY + 6})`)
-
-  iconG
-    .append("text")
-    .attr("class", "join-path-icon-label")
-    .attr("fill", "none")
-    .text(joinTypeLabel)
-    .attr("transform", `translate(${lX + iconWidth}, ${lY + 29})`)
-=======
       .attr('transform', `translate(${lX + 4}, ${lY + 6})`)
 
   iconG
@@ -267,5 +203,4 @@
     .attr('fill', 'none')
     .text(joinTypeLabel)
     .attr('transform', `translate(${lX + iconWidth}, ${lY + 29})`)
->>>>>>> 9fd18d7a
 }