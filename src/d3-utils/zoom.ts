/*

 MIT License

 Copyright (c) 2021 Looker Data Sciences, Inc.

 Permission is hereby granted, free of charge, to any person obtaining a copy
 of this software and associated documentation files (the "Software"), to deal
 in the Software without restriction, including without limitation the rights
 to use, copy, modify, merge, publish, distribute, sublicense, and/or sell
 copies of the Software, and to permit persons to whom the Software is
 furnished to do so, subject to the following conditions:

 The above copyright notice and this permission notice shall be included in all
 copies or substantial portions of the Software.

 THE SOFTWARE IS PROVIDED "AS IS", WITHOUT WARRANTY OF ANY KIND, EXPRESS OR
 IMPLIED, INCLUDING BUT NOT LIMITED TO THE WARRANTIES OF MERCHANTABILITY,
 FITNESS FOR A PARTICULAR PURPOSE AND NONINFRINGEMENT. IN NO EVENT SHALL THE
 AUTHORS OR COPYRIGHT HOLDERS BE LIABLE FOR ANY CLAIM, DAMAGES OR OTHER
 LIABILITY, WHETHER IN AN ACTION OF CONTRACT, TORT OR OTHERWISE, ARISING FROM,
 OUT OF OR IN CONNECTION WITH THE SOFTWARE OR THE USE OR OTHER DEALINGS IN THE
 SOFTWARE.

 */

<<<<<<< HEAD
import * as d3 from "d3"
import { ZOOM_MAX, ZOOM_MIN } from "../utils/constants"
=======
import * as d3 from 'd3'
import { ZOOM_MAX, ZOOM_MIN } from '../utils/constants'
>>>>>>> 9fd18d7a

export function addZoom(
  svg: any,
  zoomFactor: number,
  setZoomFactor: (zoomFactor: number) => void,
  viewPosition: any,
  setViewPosition: (positionPacket: any) => void,
  type: string
) {
  // canvas zoom handler function
  const zoom = d3
    .zoom()
    .scaleExtent([ZOOM_MIN, ZOOM_MAX])
<<<<<<< HEAD
    .on("zoom", function(event) {
      if (type === "display") {
        d3.selectAll(`.${type}-area`).attr(
          "transform",
=======
    .on('zoom', function(event) {
      if (type === 'display') {
        d3.selectAll(`.${type}-area`).attr(
          'transform',
>>>>>>> 9fd18d7a
          `translate(${event.transform.x}, ${event.transform.y}) scale(${event.transform.k})`
        )
      } else {
        d3.selectAll(`.${type}-area`).attr(
<<<<<<< HEAD
          "transform",
=======
          'transform',
>>>>>>> 9fd18d7a
          `translate(${viewPosition.x}, ${viewPosition.y}) scale(${zoomFactor})`
        )
      }
    })
<<<<<<< HEAD
    .on("end", function(event) {
      if (type === "display") {
=======
    .on('end', function(event) {
      if (type === 'display') {
>>>>>>> 9fd18d7a
        setViewPosition({ x: event.transform.x, y: event.transform.y })
        setZoomFactor(event.transform.k)
      }
    })

  // Init handler to last render's position, or initial position
  svg.call(
    zoom.transform,
    d3.zoomIdentity.translate(viewPosition.x, viewPosition.y).scale(zoomFactor)
  )

  // Invoke handler on svg
  svg.call(zoom)
}<|MERGE_RESOLUTION|>--- conflicted
+++ resolved
@@ -24,13 +24,8 @@
 
  */
 
-<<<<<<< HEAD
-import * as d3 from "d3"
-import { ZOOM_MAX, ZOOM_MIN } from "../utils/constants"
-=======
 import * as d3 from 'd3'
 import { ZOOM_MAX, ZOOM_MIN } from '../utils/constants'
->>>>>>> 9fd18d7a
 
 export function addZoom(
   svg: any,
@@ -44,37 +39,21 @@
   const zoom = d3
     .zoom()
     .scaleExtent([ZOOM_MIN, ZOOM_MAX])
-<<<<<<< HEAD
-    .on("zoom", function(event) {
-      if (type === "display") {
-        d3.selectAll(`.${type}-area`).attr(
-          "transform",
-=======
     .on('zoom', function(event) {
       if (type === 'display') {
         d3.selectAll(`.${type}-area`).attr(
           'transform',
->>>>>>> 9fd18d7a
           `translate(${event.transform.x}, ${event.transform.y}) scale(${event.transform.k})`
         )
       } else {
         d3.selectAll(`.${type}-area`).attr(
-<<<<<<< HEAD
-          "transform",
-=======
           'transform',
->>>>>>> 9fd18d7a
           `translate(${viewPosition.x}, ${viewPosition.y}) scale(${zoomFactor})`
         )
       }
     })
-<<<<<<< HEAD
-    .on("end", function(event) {
-      if (type === "display") {
-=======
     .on('end', function(event) {
       if (type === 'display') {
->>>>>>> 9fd18d7a
         setViewPosition({ x: event.transform.x, y: event.transform.y })
         setZoomFactor(event.transform.k)
       }
