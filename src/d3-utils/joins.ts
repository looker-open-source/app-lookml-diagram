--- conflicted
+++ resolved
@@ -24,45 +24,27 @@
 
  */
 
-<<<<<<< HEAD
-import * as d3 from "d3"
-=======
 import * as d3 from 'd3'
->>>>>>> 9fd18d7a
 import {
   TABLE_WIDTH,
   JOIN_CONNECTOR_WIDTH,
   TABLE_ROW_HEIGHT,
   DIAGRAM_FIELD_STROKE_WIDTH,
   TABLE_PADDING
-<<<<<<< HEAD
-} from "../utils/constants"
-=======
 } from '../utils/constants'
->>>>>>> 9fd18d7a
 import {
   onlyUnique,
   DiagramMetadata,
   DiagramJoin
-<<<<<<< HEAD
-} from "../utils/LookmlDiagrammer"
-import { SelectionInfoPacket } from "../components/interfaces"
-import { makeJoinIcon } from "./join-icon"
-=======
 } from '../utils/LookmlDiagrammer'
 import { SelectionInfoPacket } from '../components/interfaces'
 import { makeJoinIcon } from './join-icon'
->>>>>>> 9fd18d7a
 import {
   getManyPath,
   getOnePath,
   addJoinArrowheads,
   JoinPoint
-<<<<<<< HEAD
-} from "./join-helpers"
-=======
 } from './join-helpers'
->>>>>>> 9fd18d7a
 
 export function createLookmlJoinElement(
   svg: any,
@@ -162,13 +144,8 @@
     // make join g element
     const join = svg
       .select(`.${type}-area`)
-<<<<<<< HEAD
-      .append("g")
-      .attr("class", "join-" + joinData[0].joinName)
-=======
       .append('g')
       .attr('class', 'join-' + joinData[0].joinName)
->>>>>>> 9fd18d7a
 
     const joinTables = joinPath.map(d => {
       return d.viewName
@@ -289,19 +266,11 @@
 
     // Draw join-part path
     join
-<<<<<<< HEAD
-      .append("path")
-      .datum(tableJoinPath)
-      .attr("class", "join-path")
-      .attr(
-        "d",
-=======
       .append('path')
       .datum(tableJoinPath)
       .attr('class', 'join-path')
       .attr(
         'd',
->>>>>>> 9fd18d7a
         d3
           .line()
           .curve(d3.curveBundle.beta(0.95))
@@ -324,20 +293,12 @@
         : joinField.joinX
 
       if (isBaseView) {
-<<<<<<< HEAD
-        const manyKinds = ["many_to_one", "many_to_many"]
-=======
         const manyKinds = ['many_to_one', 'many_to_many']
->>>>>>> 9fd18d7a
         manyKinds.includes(joinField.joinObj.relationship)
           ? (connectorPath = getManyPath(connectorSize, rightmost, joinField))
           : (connectorPath = getOnePath(connectorSize, rightmost, joinField))
       } else {
-<<<<<<< HEAD
-        const manyKinds = ["one_to_many", "many_to_many"]
-=======
         const manyKinds = ['one_to_many', 'many_to_many']
->>>>>>> 9fd18d7a
         manyKinds.includes(joinField.joinObj.relationship)
           ? (connectorPath = getManyPath(connectorSize, rightmost, joinField))
           : (connectorPath = getOnePath(connectorSize, rightmost, joinField))
@@ -349,17 +310,6 @@
       // Add the "bracket" that links many fields on one table
       connectorPath.map(connector => {
         join
-<<<<<<< HEAD
-          .append("path")
-          .datum(connector)
-          .attr("class", "join-path")
-          .attr(
-            "marker-end",
-            () => isBaseView || "url(#arrows-" + joinData[0].joinName + ")"
-          )
-          .attr(
-            "d",
-=======
           .append('path')
           .datum(connector)
           .attr('class', 'join-path')
@@ -369,7 +319,6 @@
           )
           .attr(
             'd',
->>>>>>> 9fd18d7a
             d3
               .line()
               .curve(d3.curveLinear)
@@ -395,19 +344,11 @@
       })
       tableJoins.length > 1 &&
         join
-<<<<<<< HEAD
-          .append("path")
-          .datum(joinBracketPath)
-          .attr("class", "join-path")
-          .attr(
-            "d",
-=======
           .append('path')
           .datum(joinBracketPath)
           .attr('class', 'join-path')
           .attr(
             'd',
->>>>>>> 9fd18d7a
             d3
               .line()
               .curve(d3.curveBasis)
@@ -418,13 +359,8 @@
 
     const joinType = joinData[0].joinObj.type
       ? joinData[0].joinObj.type
-<<<<<<< HEAD
-      : "left_outer"
-    const isCross = joinType === "cross"
-=======
       : 'left_outer'
     const isCross = joinType === 'cross'
->>>>>>> 9fd18d7a
     const iconWidth = isCross ? 90 : 50
     const pillWidth = iconWidth + joinType.length * 6 + 10
 
@@ -435,21 +371,12 @@
 
     // Draw hover element for join-part path
     const drawnJoinHover = join
-<<<<<<< HEAD
-      .append("path")
-      .datum(tableJoinPath)
-      .attr("class", "join-path-hover")
-      .classed("minimap-join-path-hover", type === "minimap")
-      .attr(
-        "d",
-=======
       .append('path')
       .datum(tableJoinPath)
       .attr('class', 'join-path-hover')
       .classed('minimap-join-path-hover', type === 'minimap')
       .attr(
         'd',
->>>>>>> 9fd18d7a
         d3
           .line()
           .curve(d3.curveBundle.beta(1))
@@ -458,21 +385,6 @@
       )
 
     const hoverMouseEnter =
-<<<<<<< HEAD
-      type === "display" &&
-      drawnJoinHover.on("mouseenter", () => {
-        d3.selectAll(`.${type}-area > g.join-` + joinData[0].joinName)
-          .classed("join-path-selected", true)
-          .raise()
-      })
-    const hoverMouseLeave =
-      type === "display" &&
-      hoverMouseEnter.on("mouseleave", () => {
-        if (
-          JSON.stringify(selectionInfo) !==
-          JSON.stringify({
-            lookmlElement: "join",
-=======
       type === 'display' &&
       drawnJoinHover.on('mouseenter', () => {
         d3.selectAll(`.${type}-area > g.join-` + joinData[0].joinName)
@@ -486,22 +398,11 @@
           JSON.stringify(selectionInfo) !==
           JSON.stringify({
             lookmlElement: 'join',
->>>>>>> 9fd18d7a
             name: joinData[0].joinName
           })
         ) {
           d3.selectAll(
             `.${type}-area > g.join-` + joinData[0].joinName
-<<<<<<< HEAD
-          ).classed("join-path-selected", false)
-        }
-      })
-    const hoverMouseClick =
-      type === "display" &&
-      hoverMouseLeave.on("click", () => {
-        setSelectionInfo({
-          lookmlElement: "join",
-=======
           ).classed('join-path-selected', false)
         }
       })
@@ -510,7 +411,6 @@
       hoverMouseLeave.on('click', () => {
         setSelectionInfo({
           lookmlElement: 'join',
->>>>>>> 9fd18d7a
           name: joinData[0].joinName
         })
       })
