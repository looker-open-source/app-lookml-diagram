--- conflicted
+++ resolved
@@ -41,11 +41,7 @@
 }
 
 export function isTableRowBaseView(row: DiagramField) {
-<<<<<<< HEAD
-  if (row.category === "view") {
-=======
   if (row.category === 'view') {
->>>>>>> 9fd18d7a
     return !!row.base
   }
   return false
@@ -84,26 +80,7 @@
   } else if (d.type.includes('duration_')) {
     return 'M6.01 8L10 12l-4 4v6h12l-.01-5.99L18 16l-4-4 4-4V2H6l.01 6zm9.98 8.82L16 20H8v-3.17l3.41-3.41.59-.59.59.59 3.4 3.4zM16 4v3.17l-3.41 3.41-.59.59-.58-.58-3.41-3.42L8 4h8z'
   }
-<<<<<<< HEAD
-  if (d.type === "number") {
-    return "M20 10V8h-4V4h-2v4h-4V4H8v4H4v2h4v4H4v2h4v4h2v-4h4v4h2v-4h4v-2h-4v-4h4zm-6 4h-4v-4h4v4z"
-  } else if (d.type === "location" || d.type === "zipcode") {
-    return "M5 9c0-3.87 3.13-7 7-7s7 3.13 7 7c0 5.25-7 13-7 13S5 14.25 5 9zm7-5C9.24 4 7 6.24 7 9c0 2.85 2.92 7.21 5 9.88 2.12-2.69 5-7 5-9.88 0-2.76-2.24-5-5-5zm2.5 5a2.5 2.5 0 11-5 0 2.5 2.5 0 015 0z"
-  } else if (d.type === "string") {
-    return "M10.612 4.248h2.75L19.324 20h-2.662l-1.452-4.048H8.786L7.334 20H4.672l5.94-15.752zm3.806 9.46l-1.76-4.818-.594-1.804h-.132l-.594 1.804-1.76 4.818h4.84z"
-  } else if (d.type && d.type.includes("date")) {
-    return "M20 3h-1V1h-2v2H7V1H5v2H4c-1.1 0-2 .9-2 2v16c0 1.1.9 2 2 2h16c1.1 0 2-.9 2-2V5c0-1.1-.9-2-2-2zm0 18H4V8h16v13z"
-  } else if (d.type === "tier") {
-    return "M21 5H3v2h18V5zm0 4H7v2h14V9zm-10 4h10v2H11v-2zm10 4h-6v2h6v-2z"
-  } else if (d.type === "yesno") {
-    return "M9 16.17L4.83 12l-1.42 1.41L9 19 21 7l-1.41-1.41L9 16.17z"
-  } else if (d.type.includes("duration_")) {
-    return "M6.01 8L10 12l-4 4v6h12l-.01-5.99L18 16l-4-4 4-4V2H6l.01 6zm9.98 8.82L16 20H8v-3.17l3.41-3.41.59-.59.59.59 3.4 3.4zM16 4v3.17l-3.41 3.41-.59.59-.58-.58-3.41-3.42L8 4h8z"
-  }
-  return "M20 10V8h-4V4h-2v4h-4V4H8v4H4v2h4v4H4v2h4v4h2v-4h4v4h2v-4h4v-2h-4v-4h4zm-6 4h-4v-4h4v4z"
-=======
   return 'M20 10V8h-4V4h-2v4h-4V4H8v4H4v2h4v4H4v2h4v4h2v-4h4v4h2v-4h4v-2h-4v-4h4zm-6 4h-4v-4h4v4z'
->>>>>>> 9fd18d7a
 }
 
 export function isRounded(index: number, tableLength: number) {
