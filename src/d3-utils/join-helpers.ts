--- conflicted
+++ resolved
@@ -24,22 +24,6 @@
 
  */
 
-<<<<<<< HEAD
-import { TABLE_ROW_HEIGHT } from "../utils/constants"
-
-export const addJoinArrowheads = (join: any, joinName: string) => {
-  join
-    .append("marker")
-    .attr("id", "arrows-" + joinName)
-    .attr("refX", 18)
-    .attr("refY", 18)
-    .attr("markerWidth", 50)
-    .attr("markerHeight", 50)
-    .attr("markerUnits", "userSpaceOnUse")
-    .attr("orient", "auto")
-    .append("path")
-    .attr("d", "M 12 12 24 18 12 24 15 18")
-=======
 import { TABLE_ROW_HEIGHT } from '../utils/constants'
 
 export const addJoinArrowheads = (join: any, joinName: string) => {
@@ -54,7 +38,6 @@
     .attr('orient', 'auto')
     .append('path')
     .attr('d', 'M 12 12 24 18 12 24 15 18')
->>>>>>> 9fd18d7a
 }
 
 export interface JoinPoint {
