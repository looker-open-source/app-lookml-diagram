--- conflicted
+++ resolved
@@ -24,21 +24,12 @@
 
  */
 
-<<<<<<< HEAD
-import React from "react"
-import * as ReactDOM from "react-dom"
-import { Extension } from "./components/Extension"
-import { ExtensionProvider2 } from "@looker/extension-sdk-react"
-import { QueryClient, QueryClientProvider } from "react-query"
-import { Looker40SDK } from "@looker/sdk"
-=======
 import React from 'react'
 import * as ReactDOM from 'react-dom'
 import { ExtensionProvider2 } from '@looker/extension-sdk-react'
 import { QueryClient, QueryClientProvider } from 'react-query'
 import { Looker40SDK } from '@looker/sdk'
 import { Extension } from './components/Extension'
->>>>>>> 9fd18d7a
 
 window.addEventListener('DOMContentLoaded', () => {
   const root = document.createElement('div')
