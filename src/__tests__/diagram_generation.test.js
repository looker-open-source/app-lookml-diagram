/*

 MIT License

 Copyright (c) 2020 Looker Data Sciences, Inc.

 Permission is hereby granted, free of charge, to any person obtaining a copy
 of this software and associated documentation files (the "Software"), to deal
 in the Software without restriction, including without limitation the rights
 to use, copy, modify, merge, publish, distribute, sublicense, and/or sell
 copies of the Software, and to permit persons to whom the Software is
 furnished to do so, subject to the following conditions:

 The above copyright notice and this permission notice shall be included in all
 copies or substantial portions of the Software.

 THE SOFTWARE IS PROVIDED "AS IS", WITHOUT WARRANTY OF ANY KIND, EXPRESS OR
 IMPLIED, INCLUDING BUT NOT LIMITED TO THE WARRANTIES OF MERCHANTABILITY,
 FITNESS FOR A PARTICULAR PURPOSE AND NONINFRINGEMENT. IN NO EVENT SHALL THE
 AUTHORS OR COPYRIGHT HOLDERS BE LIABLE FOR ANY CLAIM, DAMAGES OR OTHER
 LIABILITY, WHETHER IN AN ACTION OF CONTRACT, TORT OR OTHERWISE, ARISING FROM,
 OUT OF OR IN CONNECTION WITH THE SOFTWARE OR THE USE OR OTHER DEALINGS IN THE
 SOFTWARE.

 */
import {database_simple_view_explore, database_simple_view_output} from "./test_data/diagrams_basic"
import {model_few_views_explore, model_few_views_output} from "./test_data/diagrams_polls"
import {github_commit_explore, github_commit_dimensions} from "./test_data/github_commit"
import {github_pr_explore, github_pr_dimensions} from "./test_data/github_pr"
import {diagrams_gov_explore, diagrams_gov_dimensions} from "./test_data/diagrams_gov"
<<<<<<< HEAD
import {generateExploreDiagram} from "../utils/LookmlDiagrammer"

test('lookml_diagrams::database_simple_view', () => {
  const inputExplore = JSON.parse(database_simple_view_explore)
  const generated = JSON.stringify(generateExploreDiagram(
    inputExplore,
    true,
    "all"
  ))
  const testCase = database_simple_view_output
  expect(generated).toEqual(testCase);
});

test('lookml_diagrams::model_few_views', () => {
  const inputExplore = JSON.parse(decodeURI(model_few_views_explore))
  const generated = generateExploreDiagram(
    inputExplore,
    true,
    "all"
  )
  const testCase = JSON.parse(decodeURI(model_few_views_output))
  expect(generated).toEqual(testCase)
});

test('github_block::commit', () => {
  const inputExplore = JSON.parse(decodeURI(github_commit_explore))
  const generated = generateExploreDiagram(
    inputExplore,
    true,
    "all"
  )
  const testCase = JSON.parse(decodeURI(github_commit_dimensions))
  expect(generated).toEqual(testCase)
});

test('github_block::pull_request', () => {
  const inputExplore = JSON.parse(decodeURI(github_pr_explore))
  const generated = generateExploreDiagram(
    inputExplore,
    false,
    "joined"
  )
  const testCase = JSON.parse(decodeURI(github_pr_dimensions))
  expect(generated).toEqual(testCase)
});

test('diagrams::us_government', () => {
  const inputExplore = JSON.parse(decodeURI(diagrams_gov_explore))
  const generated = generateExploreDiagram(
    inputExplore,
    true,
    "all"
  )
  const testCase = JSON.parse(decodeURI(diagrams_gov_dimensions))
  expect(generated).toEqual(testCase)
});
=======
import {diagrams_universe_explore, diagrams_universe_dimensions} from "./test_data/diagrams_universe"
import {bigquery_block_explore, bigquery_block_dimensions} from "./test_data/bigquery_block"
import {generateExploreDiagram} from "../utils/LookmlDiagrammer"

const cases = [
  [
    database_simple_view_explore,
    database_simple_view_output,
    true,
    "all"
  ],
  [
    model_few_views_explore,
    model_few_views_output,
    true,
    "all"
  ],
  [
    github_commit_explore,
    github_commit_dimensions,
    true,
    "all"
  ],
  [
    github_pr_explore,
    github_pr_dimensions,
    false,
    "joined"
  ],
  [
    diagrams_gov_explore,
    diagrams_gov_dimensions,
    true,
    "all"
  ],
  [
    diagrams_universe_explore,
    diagrams_universe_dimensions,
    false,
    "all"
  ],
  [
    bigquery_block_explore,
    bigquery_block_dimensions,
    true,
    "all"
  ]
]

describe('Diagram generation', () => {
  test.each(cases)(
    'it can generate the expected diagram',
    (input, output, hiddenFields, fieldType) => {
      const inputExplore = JSON.parse(decodeURI(input))
      const generated = generateExploreDiagram(
        inputExplore,
        hiddenFields,
        fieldType
      )
      const testCase = JSON.parse(decodeURI(output))
      expect(generated).toEqual(testCase)
    }
  )
})
>>>>>>> 9fd18d7a
<|MERGE_RESOLUTION|>--- conflicted
+++ resolved
@@ -28,64 +28,6 @@
 import {github_commit_explore, github_commit_dimensions} from "./test_data/github_commit"
 import {github_pr_explore, github_pr_dimensions} from "./test_data/github_pr"
 import {diagrams_gov_explore, diagrams_gov_dimensions} from "./test_data/diagrams_gov"
-<<<<<<< HEAD
-import {generateExploreDiagram} from "../utils/LookmlDiagrammer"
-
-test('lookml_diagrams::database_simple_view', () => {
-  const inputExplore = JSON.parse(database_simple_view_explore)
-  const generated = JSON.stringify(generateExploreDiagram(
-    inputExplore,
-    true,
-    "all"
-  ))
-  const testCase = database_simple_view_output
-  expect(generated).toEqual(testCase);
-});
-
-test('lookml_diagrams::model_few_views', () => {
-  const inputExplore = JSON.parse(decodeURI(model_few_views_explore))
-  const generated = generateExploreDiagram(
-    inputExplore,
-    true,
-    "all"
-  )
-  const testCase = JSON.parse(decodeURI(model_few_views_output))
-  expect(generated).toEqual(testCase)
-});
-
-test('github_block::commit', () => {
-  const inputExplore = JSON.parse(decodeURI(github_commit_explore))
-  const generated = generateExploreDiagram(
-    inputExplore,
-    true,
-    "all"
-  )
-  const testCase = JSON.parse(decodeURI(github_commit_dimensions))
-  expect(generated).toEqual(testCase)
-});
-
-test('github_block::pull_request', () => {
-  const inputExplore = JSON.parse(decodeURI(github_pr_explore))
-  const generated = generateExploreDiagram(
-    inputExplore,
-    false,
-    "joined"
-  )
-  const testCase = JSON.parse(decodeURI(github_pr_dimensions))
-  expect(generated).toEqual(testCase)
-});
-
-test('diagrams::us_government', () => {
-  const inputExplore = JSON.parse(decodeURI(diagrams_gov_explore))
-  const generated = generateExploreDiagram(
-    inputExplore,
-    true,
-    "all"
-  )
-  const testCase = JSON.parse(decodeURI(diagrams_gov_dimensions))
-  expect(generated).toEqual(testCase)
-});
-=======
 import {diagrams_universe_explore, diagrams_universe_dimensions} from "./test_data/diagrams_universe"
 import {bigquery_block_explore, bigquery_block_dimensions} from "./test_data/bigquery_block"
 import {generateExploreDiagram} from "../utils/LookmlDiagrammer"
@@ -149,5 +91,4 @@
       expect(generated).toEqual(testCase)
     }
   )
-})
->>>>>>> 9fd18d7a
+})