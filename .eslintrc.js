--- conflicted
+++ resolved
@@ -50,12 +50,6 @@
     "camelcase": "off",
     "@typescript-eslint/camelcase": "off",
     "@typescript-eslint/unbound-method": "off",
-<<<<<<< HEAD
-    "@typescript-eslint/no-empty-function": "off",
-    "@typescript-eslint/ban-ts-ignore": "warn",
-    "no-eval": "warn",
-    "no-template-curly-in-string": "off",
-=======
     "@typescript-eslint/no-empty-function": "warn",
     "@typescript-eslint/ban-ts-ignore": "warn",
     "no-eval": "warn",
@@ -90,6 +84,5 @@
     ],
     "no-use-before-define": "off",
     "no-path-concat": "warn"
->>>>>>> 9fd18d7a
   }
 }